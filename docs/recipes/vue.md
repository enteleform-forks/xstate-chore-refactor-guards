--- conflicted
+++ resolved
@@ -13,11 +13,7 @@
 import { Machine } from 'xstate';
 
 // This machine is completely decoupled from Vue
-<<<<<<< HEAD
-const toggleMachine = Machine({
-=======
 export const toggleMachine = Machine({
->>>>>>> 3382eec0
   id: 'toggle',
   context: {
     /* some data */
@@ -51,7 +47,7 @@
     created() {
       // Start service on component creation
       this.toggleService
-        .onTransition(state => {
+        .onTransition((state) => {
           // Update the current state component data property with the next state
           this.current = state;
           // Update the context component data property with the updated context
