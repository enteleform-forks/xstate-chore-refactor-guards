--- conflicted
+++ resolved
@@ -130,10 +130,7 @@
       {
         title: 'News and Useful Links',
         children: [
-<<<<<<< HEAD
           '/updates/',
-=======
->>>>>>> c2d6a24b
           [
             'https://github.com/statelyai/xstate/blob/main/CODE_OF_CONDUCT.md',
             'Code of Conduct'
