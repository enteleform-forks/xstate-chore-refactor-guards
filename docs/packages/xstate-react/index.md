# @xstate/react

<!-- START doctoc generated TOC please keep comment here to allow auto update -->
<!-- DON'T EDIT THIS SECTION, INSTEAD RE-RUN doctoc TO UPDATE -->

- [Quick Start](#quick-start)
- [Examples](#examples)
- [API](#api)
  - [`useMachine(machine, options?)`](#usemachinemachine-options)
  - [`useService(service)`](#useserviceservice)
  - [`useActor(actor, getSnapshot)`](#useactoractor-getsnapshot)
  - [`asEffect(action)`](#aseffectaction)
  - [`asLayoutEffect(action)`](#aslayouteffectaction)
  - [`useMachine(machine)` with `@xstate/fsm`](#usemachinemachine-with-xstatefsm)
- [Configuring Machines](#configuring-machines)
- [Matching States](#matching-states)
- [Persisted and Rehydrated State](#persisted-and-rehydrated-state)
- [Services](#services)
- [Migration from 0.x](#migration-from-0x)
- [Resources](#resources)

<!-- END doctoc generated TOC please keep comment here to allow auto update -->

## Quick Start

1. Install `xstate` and `@xstate/react`:

```bash
npm i xstate @xstate/react
```

2. Import the `useMachine` hook:

```js
import { useMachine } from '@xstate/react';
import { Machine } from 'xstate';

const toggleMachine = Machine({
  id: 'toggle',
  initial: 'inactive',
  states: {
    inactive: {
      on: { TOGGLE: 'active' }
    },
    active: {
      on: { TOGGLE: 'inactive' }
    }
  }
});

export const Toggler = () => {
  const [state, send] = useMachine(toggleMachine);

  return (
    <button onClick={() => send('TOGGLE')}>
      {state.value === 'inactive'
        ? 'Click to activate'
        : 'Active! Click to deactivate'}
    </button>
  );
};
```

## Examples

- [XState + React TodoMVC (CodeSandbox)](https://codesandbox.io/s/xstate-todomvc-33wr94qv1)

## API

### `useMachine(machine, options?)`

A [React hook](https://reactjs.org/hooks) that interprets the given `machine` and starts a service that runs for the lifetime of the component.

**Arguments**

<<<<<<< HEAD
- `machine` - An [XState machine](https://xstate.js.org/docs/guides/machines.html).
- `options` (optional) - [Interpreter options](https://xstate.js.org/docs/guides/interpretation.html#options) OR one of the following Machine Config options: `guards`, `actions`, `activities`, `behaviors`, `delays`, `immediate`, `context`, or `state`.
=======
- `machine` - An [XState machine](https://xstate.js.org/docs/guides/machines.html) or a function that lazily returns a machine:

  ```js
  // existing machine
  const [state, send] = useMachine(machine);

  // lazily-created machine
  const [state, send] = useMachine(() =>
    createMachine({
      /* ... */
    })
  );
  ```

- `options` (optional) - [Interpreter options](https://xstate.js.org/docs/guides/interpretation.html#options) OR one of the following Machine Config options: `guards`, `actions`, `activities`, `services`, `delays`, `immediate`, `context`, or `state`.
>>>>>>> df381466

**Returns** a tuple of `[state, send, service]`:

- `state` - Represents the current state of the machine as an XState `State` object.
- `send` - A function that sends events to the running service.
- `service` - The created service.

### `useService(service)`

A [React hook](https://reactjs.org/hooks) that subscribes to state changes from an existing [service](https://xstate.js.org/docs/guides/interpretation.html).

**Arguments**

- `service` - An [XState service](https://xstate.js.org/docs/guides/interpretation.html).

**Returns** a tuple of `[state, send]`:

- `state` - Represents the current state of the service as an XState `State` object.
- `send` - A function that sends events to the running service.

### `useActor(actor, getSnapshot)`

A [React hook](https://reactjs.org/hooks) that subscribes to emitted changes from an existing [actor](https://xstate.js.org/docs/guides/actors.html).

**Arguments**

- `actor` - an actor-like object that contains `.send(...)` and `.subscribe(...)` methods.
- `getSnapshot` - a function that should return the latest emitted value from the `actor`.
  - Defaults to attempting to get the `actor.state`, or returning `undefined` if that does not exist.

```js
const [state, send] = useActor(someSpawnedActor);

// with custom actors
const [state, send] = useActor(customActor, (actor) => {
  // implementation-specific pseudocode example:
  return actor.getLastEmittedValue();
});
```

### `asEffect(action)`

Ensures that the `action` is executed as an effect in `useEffect`, rather than being immediately executed.

**Arguments**

- `action` - An action function (e.g., `(context, event) => { alert(context.message) })`)

**Returns** a special action function that wraps the original so that `useMachine` knows to execute it in `useEffect`.

**Example**

```jsx
const machine = createMachine({
  initial: 'focused',
  states: {
    focused: {
      entry: 'focus'
    }
  }
});

const Input = () => {
  const inputRef = useRef(null);
  const [state, send] = useMachine(machine, {
    actions: {
      focus: asEffect((context, event) => {
        inputRef.current && inputRef.current.focus();
      })
    }
  });

  return <input ref={inputRef} />;
};
```

### `asLayoutEffect(action)`

Ensures that the `action` is executed as an effect in `useLayoutEffect`, rather than being immediately executed.

**Arguments**

- `action` - An action function (e.g., `(context, event) => { alert(context.message) })`)

**Returns** a special action function that wraps the original so that `useMachine` knows to execute it in `useLayoutEffect`.

### `useMachine(machine)` with `@xstate/fsm`

A [React hook](https://reactjs.org/hooks) that interprets the given finite state `machine` from [`@xstate/fsm`] and starts a service that runs for the lifetime of the component.

This special `useMachine` hook is imported from `@xstate/react/fsm`

**Arguments**

- `machine` - An [XState finite state machine (FSM)](https://xstate.js.org/docs/packages/xstate-fsm/).
- `options` - An optional `options` object.

**Returns** a tuple of `[state, send, service]`:

- `state` - Represents the current state of the machine as an `@xstate/fsm` `StateMachine.State` object.
- `send` - A function that sends events to the running service.
- `service` - The created `@xstate/fsm` service.

**Example**

```js
import { useEffect } from 'react';
import { useMachine } from `@xstate/react/fsm`;
import { createMachine } from '@xstate/fsm';

const context = {
  data: undefined
};
const fetchMachine = createMachine({
  id: 'fetch',
  initial: 'idle',
  context,
  states: {
    idle: {
      on: { FETCH: 'loading' }
    },
    loading: {
      entry: ['load'],
      on: {
        RESOLVE: {
          target: 'success',
          actions: assign({
            data: (context, event) => event.data
          })
        }
      }
    },
    success: {}
  }
});

const Fetcher = ({ onFetch = () => new Promise(res => res('some data')) }) => {
  const [state, send] = useMachine(fetchMachine, {
    actions: {
      load: () => {
        onFetch().then(res => {
          send({ type: 'RESOLVE', data: res });
        });
      }
    }
  });

  switch (state.value) {
    case 'idle':
      return <button onClick={_ => send('FETCH')}>Fetch</button>;
    case 'loading':
      return <div>Loading...</div>;
    case 'success':
      return (
        <div>
          Success! Data: <div data-testid="data">{state.context.data}</div>
        </div>
      );
    default:
      return null;
  }
};
```

## Configuring Machines

Existing machines can be configured by passing the machine options as the 2nd argument of `useMachine(machine, options)`.

Example: the `'fetchData'` service and `'notifySuccess'` action are both configurable:

```js
import { createMachine } from 'xstate';
import { invokePromise } from 'xstate/invoke';

const fetchMachine = Machine({
  id: 'fetch',
  initial: 'idle',
  context: {
    data: undefined,
    error: undefined
  },
  states: {
    idle: {
      on: { FETCH: 'loading' }
    },
    loading: {
      invoke: {
        src: 'fetchData',
        onDone: {
          target: 'success',
          actions: assign({
            data: (_, event) => event.data
          })
        },
        onError: {
          target: 'failure',
          actions: assign({
            error: (_, event) => event.data
          })
        }
      }
    },
    success: {
      entry: 'notifySuccess',
      type: 'final'
    },
    failure: {
      on: {
        RETRY: 'loading'
      }
    }
  }
});

const Fetcher = ({ onResolve }) => {
  const [state, send] = useMachine(fetchMachine, {
    actions: {
      notifySuccess: (ctx) => onResolve(ctx.data)
    },
    behaviors: {
      fetchData: invokePromise((_, event) =>
        fetch(`some/api/${event.query}`).then((res) => res.json())
      )
    }
  });

  switch (state.value) {
    case 'idle':
      return (
        <button onClick={() => send('FETCH', { query: 'something' })}>
          Search for something
        </button>
      );
    case 'loading':
      return <div>Searching...</div>;
    case 'success':
      return <div>Success! Data: {state.context.data}</div>;
    case 'failure':
      return (
        <>
          <p>{state.context.error.message}</p>
          <button onClick={() => send('RETRY')}>Retry</button>
        </>
      );
    default:
      return null;
  }
};
```

## Matching States

When using [hierarchical](https://xstate.js.org/docs/guides/hierarchical.html) and [parallel](https://xstate.js.org/docs/guides/parallel.html) machines, the state values will be objects, not strings. In this case, it is best to use [`state.matches(...)`](https://xstate.js.org/docs/guides/states.html#state-methods-and-getters).

We can do this with `if/else if/else` blocks:

```js
// ...
if (state.matches('idle')) {
  return /* ... */;
} else if (state.matches({ loading: 'user' })) {
  return /* ... */;
} else if (state.matches({ loading: 'friends' })) {
  return /* ... */;
} else {
  return null;
}
```

We can also continue to use `switch`, but we must make an adjustment to our approach. By setting the expression of the `switch` to `true`, we can use [`state.matches(...)`](https://xstate.js.org/docs/guides/states.html#state-methods-and-getters) as a predicate in each `case`:

```js
switch (true) {
  case state.matches('idle'):
    return /* ... */;
  case state.matches({ loading: 'user' }):
    return /* ... */;
  case state.matches({ loading: 'friends' }):
    return /* ... */;
  default:
    return null;
}
```

A ternary statement can also be considered, especially within rendered JSX:

```jsx
const Loader = () => {
  const [state, send] = useMachine(/* ... */);

  return (
    <div>
      {state.matches('idle') ? (
        <Loader.Idle />
      ) : state.matches({ loading: 'user' }) ? (
        <Loader.LoadingUser />
      ) : state.matches({ loading: 'friends' }) ? (
        <Loader.LoadingFriends />
      ) : null}
    </div>
  );
};
```

## Persisted and Rehydrated State

You can persist and rehydrate state with `useMachine(...)` via `options.state`:

```js
// ...

// Get the persisted state config object from somewhere, e.g. localStorage
const persistedState = JSON.parse(localStorage.getItem('some-persisted-state-key')) || someMachine.initialState;

const App = () => {
  const [state, send] = useMachine(someMachine, {
    state: persistedState // provide persisted state config object here
  });

  // state will initially be that persisted state, not the machine's initialState

  return (/* ... */)
}
```

## Services

The `service` created in `useMachine(machine)` can be referenced as the third returned value:

```js
//                  vvvvvvv
const [state, send, service] = useMachine(someMachine);
```

You can subscribe to that service's state changes with the [`useEffect` hook](https://reactjs.org/docs/hooks-effect.html):

```js
// ...

useEffect(() => {
  const subscription = service.subscribe((state) => {
    // simple state logging
    console.log(state);
  });

  return subscription.unsubscribe;
}, [service]); // note: service should never change
```

## Migration from 0.x

- For spawned actors created using `invoke` or `spawn(...)`, use the `useActor()` hook instead of `useService()`:

  ```diff
  -import { useService } from '@xstate/react';
  +import { useActor } from '@xstate/react';

  -const [state, send] = useService(someActor);
  +const [state, send] = useActor(someActor);
  ```

## Resources

[State Machines in React](https://gedd.ski/post/state-machines-in-react/)<|MERGE_RESOLUTION|>--- conflicted
+++ resolved
@@ -73,10 +73,6 @@
 
 **Arguments**
 
-<<<<<<< HEAD
-- `machine` - An [XState machine](https://xstate.js.org/docs/guides/machines.html).
-- `options` (optional) - [Interpreter options](https://xstate.js.org/docs/guides/interpretation.html#options) OR one of the following Machine Config options: `guards`, `actions`, `activities`, `behaviors`, `delays`, `immediate`, `context`, or `state`.
-=======
 - `machine` - An [XState machine](https://xstate.js.org/docs/guides/machines.html) or a function that lazily returns a machine:
 
   ```js
@@ -92,7 +88,6 @@
   ```
 
 - `options` (optional) - [Interpreter options](https://xstate.js.org/docs/guides/interpretation.html#options) OR one of the following Machine Config options: `guards`, `actions`, `activities`, `services`, `delays`, `immediate`, `context`, or `state`.
->>>>>>> df381466
 
 **Returns** a tuple of `[state, send, service]`:
 
