--- conflicted
+++ resolved
@@ -18,15 +18,9 @@
   },
   "scripts": {
     "preinstall": "node ./scripts/ensure-yarn.js",
-<<<<<<< HEAD
     "postinstall": "manypkg check && preconstruct dev",
     "build": "preconstruct build",
     "typecheck": "tsc",
-=======
-    "postinstall": "manypkg check",
-    "clean:packages": "yarn workspaces run clean",
-    "build": "tsc -b ./tsconfig.monorepo.json",
->>>>>>> 478eb239
     "test": "jest",
     "test:core": "jest packages/core",
     "typedoc": "cd ./packages/core && typedoc --excludePrivate --mode file --out ./api --target es6 --moduleResolution node ./src",
@@ -52,22 +46,16 @@
   },
   "homepage": "https://github.com/davidkpiano/xstate#readme",
   "dependencies": {
-<<<<<<< HEAD
     "@actions/exec": "^1.0.2",
     "@babel/core": "^7.8.4",
     "@babel/plugin-proposal-class-properties": "^7.8.3",
     "@babel/preset-env": "^7.8.4",
     "@babel/preset-react": "^7.8.3",
     "@babel/preset-typescript": "^7.8.3",
-    "@changesets/changelog-github": "^0.2.1",
-    "@changesets/cli": "^2.5.0",
-    "@manypkg/cli": "^0.9.0",
-    "@preconstruct/cli": "^1.1.7",
-=======
     "@changesets/changelog-github": "^0.2.6",
     "@changesets/cli": "^2.9.1",
     "@manypkg/cli": "^0.13.0",
->>>>>>> 478eb239
+    "@preconstruct/cli": "^1.1.7",
     "@types/jest": "^24.0.23",
     "@types/node": "^12.11.1",
     "@types/use-subscription": "^1.0.0",
