import { Mailbox } from './Mailbox.ts';
import { doneInvoke, error } from './actions.ts';
import { stopSignalType } from './actors/index.ts';
import { devToolsAdapter } from './dev/index.ts';
import { IS_PRODUCTION } from './environment.ts';
import { symbolObservable } from './symbolObservable.ts';
import { createSystem } from './system.ts';
import { AreAllImplementationsAssumedToBeProvided } from './typegenTypes.ts';
import type {
  ActorBehavior,
  ActorContext,
  ActorSystem,
  AnyActorBehavior,
  AnyStateMachine,
  EventFromBehavior,
  InterpreterFrom,
  PersistedStateFrom,
  RaiseActionObject,
  SnapshotFrom
} from './types.ts';
import {
  ActorRef,
  DoneEvent,
  EventObject,
  InteropSubscribable,
  InterpreterOptions,
  Observer,
<<<<<<< HEAD
  SCXML,
  SendActionObject,
  Subscription
} from './types.ts';
import { toObserver, toSCXMLEvent, warn } from './utils.ts';
=======
  Spawnable,
  Typestate,
  AnyEventObject,
  AnyInterpreter,
  ActorRef,
  ActorRefFrom,
  Behavior,
  Subscription,
  AnyState,
  StateConfig,
  InteropSubscribable,
  RaiseActionObject,
  LogActionObject
} from './types';
import { State, bindActionToState, isStateConfig } from './State';
import * as actionTypes from './actionTypes';
import {
  doneInvoke,
  error,
  getActionFunction,
  initEvent,
  resolveActions,
  toActionObjects
} from './actions';
import { IS_PRODUCTION } from './environment';
import {
  isPromiseLike,
  mapContext,
  warn,
  isArray,
  isFunction,
  isString,
  isObservable,
  uniqueId,
  isMachine,
  toEventObject,
  toSCXMLEvent,
  reportUnhandledExceptionOnInvocation,
  toInvokeSource,
  toObserver,
  isActor,
  isBehavior,
  symbolObservable,
  flatten,
  isRaisableAction
} from './utils';
import { Scheduler } from './scheduler';
import { Actor, isSpawnedActor, createDeferredActor } from './Actor';
import { registry } from './registry';
import { getGlobal, registerService } from './devTools';
import * as serviceScope from './serviceScope';
import { spawnBehavior } from './behaviors';
import {
  AreAllImplementationsAssumedToBeProvided,
  MissingImplementationsError,
  TypegenDisabled
} from './typegenTypes';

export type StateListener<
  TContext,
  TEvent extends EventObject,
  TStateSchema extends StateSchema<TContext> = any,
  TTypestate extends Typestate<TContext> = { value: any; context: TContext },
  TResolvedTypesMeta = TypegenDisabled
> = (
  state: State<TContext, TEvent, TStateSchema, TTypestate, TResolvedTypesMeta>,
  event: TEvent
) => void;
>>>>>>> 5dd9e258

export type SnapshotListener<TBehavior extends AnyActorBehavior> = (
  state: SnapshotFrom<TBehavior>
) => void;

export type EventListener<TEvent extends EventObject = EventObject> = (
  event: TEvent
) => void;

export type Listener = () => void;
export type ErrorListener = (error: any) => void;

export interface Clock {
  setTimeout(fn: (...args: any[]) => void, timeout: number): any;
  clearTimeout(id: any): void;
}

export enum ActorStatus {
  NotStarted,
  Running,
  Stopped
}

const defaultOptions = {
  deferEvents: true,
  clock: {
    setTimeout: (fn, ms) => {
      return setTimeout(fn, ms);
    },
    clearTimeout: (id) => {
      return clearTimeout(id);
    }
  } as Clock,
  logger: console.log.bind(console),
  devTools: false
};

type InternalStateFrom<TBehavior extends ActorBehavior<any, any, any>> =
  TBehavior extends ActorBehavior<infer _, infer __, infer TInternalState>
    ? TInternalState
    : never;

export class Interpreter<
  TBehavior extends AnyActorBehavior,
  TEvent extends EventObject = EventFromBehavior<TBehavior>
> implements ActorRef<TEvent, SnapshotFrom<TBehavior>>
{
  /**
   * The current state of the interpreted behavior.
   */
  private _state!: InternalStateFrom<TBehavior>;
  /**
   * The clock that is responsible for setting and clearing timeouts, such as delayed events and transitions.
   */
  public clock: Clock;
  public options: Readonly<InterpreterOptions<TBehavior>>;

  /**
   * The unique identifier for this actor relative to its parent.
   */
  public id: string;

  private mailbox: Mailbox<SCXML.Event<TEvent>> = new Mailbox(
    this._process.bind(this)
  );

  private delayedEventsMap: Record<string, unknown> = {};

  private observers: Set<Observer<SnapshotFrom<TBehavior>>> = new Set();
  private logger: (...args: any[]) => void;
  /**
   * Whether the service is started.
   */
  public status: ActorStatus = ActorStatus.NotStarted;

  // Actor Ref
  public _parent?: ActorRef<any>;
  public ref: ActorRef<TEvent>;
  // TODO: add typings for system
  private _actorContext: ActorContext<TEvent, SnapshotFrom<TBehavior>, any>;

  private _systemId: string | undefined;

  /**
   * The globally unique process ID for this invocation.
   */
  public sessionId: string;

  public system: ActorSystem<any>;
  private _doneEvent?: DoneEvent;

  public src?: string;

  /**
   * Creates a new Interpreter instance (i.e., service) for the given behavior with the provided options, if any.
   *
   * @param behavior The behavior to be interpreted
   * @param options Interpreter options
   */
  constructor(
    public behavior: TBehavior,
    options?: InterpreterOptions<TBehavior>
  ) {
    const resolvedOptions = {
      ...defaultOptions,
      ...options
    };

    const { clock, logger, parent, id, systemId } = resolvedOptions;
    const self = this;

    this.system = parent?.system ?? createSystem();

    if (systemId) {
      this._systemId = systemId;
      this.system._set(systemId, this);
    }

    this.sessionId = this.system._bookId();
    this.id = id ?? this.sessionId;
    this.logger = logger;
    this.clock = clock;
    this._parent = parent;
    this.options = resolvedOptions;
    this.src = resolvedOptions.src;
    this.ref = this;
    this._actorContext = {
      self,
      id: this.id,
      sessionId: this.sessionId,
      logger: this.logger,
      defer: (fn) => {
        this._deferred.push(fn);
      },
      system: this.system,
      stopChild: (child) => {
        if (child._parent !== this) {
          throw new Error(
            `Cannot stop child actor ${child.id} of ${this.id} because it is not a child`
          );
        }
        (child as any)._stop();
      }
    };

    // Ensure that the send method is bound to this interpreter instance
    // if destructured
    this.send = this.send.bind(this);
    this._initState();
  }

  private _initState() {
    this._state = this.options.state
      ? this.behavior.restoreState
        ? this.behavior.restoreState(this.options.state, this._actorContext)
        : this.options.state
      : this.behavior.getInitialState(this._actorContext, this.options?.input);
  }

  // array of functions to defer
  private _deferred: Array<(state: any) => void> = [];

  private update(state: InternalStateFrom<TBehavior>): void {
    // Update state
    this._state = state;
    const snapshot = this.getSnapshot();

    // Execute deferred effects
    let deferredFn: (typeof this._deferred)[number] | undefined;

    while ((deferredFn = this._deferred.shift())) {
      deferredFn(state);
    }

    for (const observer of this.observers) {
      observer.next?.(snapshot);
    }

    const status = this.behavior.getStatus?.(state);

    switch (status?.status) {
      case 'done':
        this._stopProcedure();
        this._doneEvent = doneInvoke(this.id, status.data);
        this._parent?.send(
          toSCXMLEvent(this._doneEvent as any, {
            origin: this,
            invokeid: this.id
          })
        );
        this._complete();
        break;
      case 'error':
        this._stopProcedure();
        this._parent?.send(
          toSCXMLEvent(error(this.id, status.data), {
            origin: this
          })
        );
        this._error(status.data);
        break;
    }
  }

  public subscribe(observer: Observer<SnapshotFrom<TBehavior>>): Subscription;
  public subscribe(
    nextListener?: (state: SnapshotFrom<TBehavior>) => void,
    errorListener?: (error: any) => void,
    completeListener?: () => void
  ): Subscription;
  public subscribe(
    nextListenerOrObserver?:
      | ((state: SnapshotFrom<TBehavior>) => void)
      | Observer<SnapshotFrom<TBehavior>>,
    errorListener?: (error: any) => void,
    completeListener?: () => void
  ): Subscription {
    const observer = toObserver(
      nextListenerOrObserver,
      errorListener,
      completeListener
    );

    this.observers.add(observer);

    if (this.status === ActorStatus.Stopped) {
      observer.complete?.();
      this.observers.delete(observer);
    }

    return {
      unsubscribe: () => {
        this.observers.delete(observer);
      }
    };
  }

  /**
   * Adds a state listener that is notified when the statechart has reached its final state.
   * @param listener The state listener
   */
  public onDone(listener: EventListener<DoneEvent>): this {
    if (this.status === ActorStatus.Stopped && this._doneEvent) {
      listener(this._doneEvent);
    } else {
      this.observers.add({
        complete: () => {
          if (this._doneEvent) {
            listener(this._doneEvent);
          }
        }
      });
    }

    return this;
  }

  /**
   * Starts the interpreter from the initial state
   */
  public start(): this {
    if (this.status === ActorStatus.Running) {
      // Do not restart the service if it is already started
      return this;
    }

    this.system._register(this.sessionId, this);
    if (this._systemId) {
      this.system._set(this._systemId, this);
    }
    this.status = ActorStatus.Running;

    if (this.behavior.start) {
      this.behavior.start(this._state, this._actorContext);
    }

    // TODO: this notifies all subscribers but usually this is redundant
    // there is no real change happening here
    // we need to rethink if this needs to be refactored
    this.update(this._state);

    if (this.options.devTools) {
      this.attachDevTools();
    }

    this.mailbox.start();

    return this;
  }

  private _process(event: SCXML.Event<TEvent>) {
    try {
      const nextState = this.behavior.transition(
        this._state,
        event,
        this._actorContext
      );

      this.update(nextState);

      if (event.name === stopSignalType) {
        this._stopProcedure();
        this._complete();
      }
    } catch (err) {
      // TODO: properly handle errors
      if (this.observers.size > 0) {
        this.observers.forEach((observer) => {
          observer.error?.(err);
        });
        this.stop();
      } else {
        throw err;
      }
    }
  }

  private _stop(): this {
    if (this.status === ActorStatus.Stopped) {
      return this;
    }
    this.mailbox.clear();
    if (this.status === ActorStatus.NotStarted) {
      this.status = ActorStatus.Stopped;
      return this;
    }
    this.mailbox.enqueue(toSCXMLEvent({ type: stopSignalType }) as any);

    return this;
  }

  /**
   * Stops the interpreter and unsubscribe all listeners.
   */
  public stop(): this {
    if (this._parent) {
      throw new Error('A non-root actor cannot be stopped directly.');
    }
    return this._stop();
  }
  private _complete(): void {
    for (const observer of this.observers) {
      observer.complete?.();
    }
    this.observers.clear();
  }
  private _error(data: any): void {
    for (const observer of this.observers) {
      observer.error?.(data);
    }
    this.observers.clear();
  }
  private _stopProcedure(): this {
    if (this.status !== ActorStatus.Running) {
      // Interpreter already stopped; do nothing
      return this;
    }

    // Cancel all delayed events
    for (const key of Object.keys(this.delayedEventsMap)) {
      this.clock.clearTimeout(this.delayedEventsMap[key]);
    }

    // TODO: mailbox.reset
    this.mailbox.clear();
    // TODO: after `stop` we must prepare ourselves for receiving events again
    // events sent *after* stop signal must be queued
    // it seems like this should be the common behavior for all of our consumers
    // so perhaps this should be unified somehow for all of them
    this.mailbox = new Mailbox(this._process.bind(this));

    this.status = ActorStatus.Stopped;
    this.system._unregister(this);

    return this;
  }

  /**
   * Sends an event to the running interpreter to trigger a transition.
   *
   * @param event The event to send
   */
  public send(event: TEvent | SCXML.Event<TEvent>) {
    if (typeof event === 'string') {
      throw new Error(
        `Only event objects may be sent to actors; use .send({ type: "${event}" }) instead`
      );
    }

    const _event = toSCXMLEvent(event);

    if (this.status === ActorStatus.Stopped) {
      // do nothing
      if (!IS_PRODUCTION) {
        const eventString = JSON.stringify(_event.data);

        warn(
          false,
          `Event "${_event.name.toString()}" was sent to stopped actor "${
            this.id
          } (${
            this.sessionId
          })". This actor has already reached its final state, and will not transition.\nEvent: ${eventString}`
        );
      }
      return;
    }

    if (this.status !== ActorStatus.Running && !this.options.deferEvents) {
      throw new Error(
        `Event "${_event.name}" was sent to uninitialized actor "${
          this.id
          // tslint:disable-next-line:max-line-length
        }". Make sure .start() is called for this actor, or set { deferEvents: true } in the actor options.\nEvent: ${JSON.stringify(
          _event.data
        )}`
      );
    }

    this.mailbox.enqueue(_event);
  }

  // TODO: make private (and figure out a way to do this within the machine)
  public delaySend(
    sendAction: SendActionObject | RaiseActionObject<any, any, any>
  ): void {
    this.delayedEventsMap[sendAction.params.id] = this.clock.setTimeout(() => {
      if ('to' in sendAction.params && sendAction.params.to) {
        sendAction.params.to.send(sendAction.params._event);
      } else {
        this.send(sendAction.params._event as SCXML.Event<TEvent>);
      }
    }, sendAction.params.delay as number);
  }

  // TODO: make private (and figure out a way to do this within the machine)
  public cancel(sendId: string | number): void {
    this.clock.clearTimeout(this.delayedEventsMap[sendId]);
    delete this.delayedEventsMap[sendId];
  }

  private attachDevTools(): void {
    const { devTools } = this.options;
    if (devTools) {
      const resolvedDevToolsAdapter =
        typeof devTools === 'function' ? devTools : devToolsAdapter;

      resolvedDevToolsAdapter(this);
    }
  }
  public toJSON() {
    return {
      id: this.id
    };
  }

  public getPersistedState(): PersistedStateFrom<TBehavior> | undefined {
    return this.behavior.getPersistedState?.(this._state);
  }

  public [symbolObservable](): InteropSubscribable<SnapshotFrom<TBehavior>> {
    return this;
  }

  public getSnapshot(): SnapshotFrom<TBehavior> {
    return this.behavior.getSnapshot
      ? this.behavior.getSnapshot(this._state)
      : this._state;
  }
}

/**
 * Creates a new Interpreter instance for the given machine with the provided options, if any.
 *
 * @param machine The machine to interpret
 * @param options Interpreter options
 */
<<<<<<< HEAD
export function interpret<TMachine extends AnyStateMachine>(
  machine: AreAllImplementationsAssumedToBeProvided<
    TMachine['__TResolvedTypesMeta']
  > extends true
    ? TMachine
    : 'Some implementations missing',
  options?: InterpreterOptions<TMachine>
): InterpreterFrom<TMachine>;
export function interpret<TBehavior extends AnyActorBehavior>(
  behavior: TBehavior,
  options?: InterpreterOptions<TBehavior>
): Interpreter<TBehavior>;
export function interpret(
  behavior: any,
  options?: InterpreterOptions<any>
): any {
  const interpreter = new Interpreter(behavior, options);
=======
export function interpret<
  TContext = DefaultContext,
  TStateSchema extends StateSchema = any,
  TEvent extends EventObject = EventObject,
  TTypestate extends Typestate<TContext> = { value: any; context: TContext },
  TResolvedTypesMeta = TypegenDisabled
>(
  machine: AreAllImplementationsAssumedToBeProvided<TResolvedTypesMeta> extends true
    ? StateMachine<
        TContext,
        TStateSchema,
        TEvent,
        TTypestate,
        any,
        any,
        TResolvedTypesMeta
      >
    : MissingImplementationsError<TResolvedTypesMeta>,
  options?: InterpreterOptions
) {
  const interpreter = new Interpreter<
    TContext,
    TStateSchema,
    TEvent,
    TTypestate,
    TResolvedTypesMeta
  >(machine as any, options);
>>>>>>> 5dd9e258

  return interpreter;
}<|MERGE_RESOLUTION|>--- conflicted
+++ resolved
@@ -5,7 +5,10 @@
 import { IS_PRODUCTION } from './environment.ts';
 import { symbolObservable } from './symbolObservable.ts';
 import { createSystem } from './system.ts';
-import { AreAllImplementationsAssumedToBeProvided } from './typegenTypes.ts';
+import {
+  AreAllImplementationsAssumedToBeProvided,
+  MissingImplementationsError
+} from './typegenTypes.ts';
 import type {
   ActorBehavior,
   ActorContext,
@@ -25,82 +28,11 @@
   InteropSubscribable,
   InterpreterOptions,
   Observer,
-<<<<<<< HEAD
   SCXML,
   SendActionObject,
   Subscription
 } from './types.ts';
 import { toObserver, toSCXMLEvent, warn } from './utils.ts';
-=======
-  Spawnable,
-  Typestate,
-  AnyEventObject,
-  AnyInterpreter,
-  ActorRef,
-  ActorRefFrom,
-  Behavior,
-  Subscription,
-  AnyState,
-  StateConfig,
-  InteropSubscribable,
-  RaiseActionObject,
-  LogActionObject
-} from './types';
-import { State, bindActionToState, isStateConfig } from './State';
-import * as actionTypes from './actionTypes';
-import {
-  doneInvoke,
-  error,
-  getActionFunction,
-  initEvent,
-  resolveActions,
-  toActionObjects
-} from './actions';
-import { IS_PRODUCTION } from './environment';
-import {
-  isPromiseLike,
-  mapContext,
-  warn,
-  isArray,
-  isFunction,
-  isString,
-  isObservable,
-  uniqueId,
-  isMachine,
-  toEventObject,
-  toSCXMLEvent,
-  reportUnhandledExceptionOnInvocation,
-  toInvokeSource,
-  toObserver,
-  isActor,
-  isBehavior,
-  symbolObservable,
-  flatten,
-  isRaisableAction
-} from './utils';
-import { Scheduler } from './scheduler';
-import { Actor, isSpawnedActor, createDeferredActor } from './Actor';
-import { registry } from './registry';
-import { getGlobal, registerService } from './devTools';
-import * as serviceScope from './serviceScope';
-import { spawnBehavior } from './behaviors';
-import {
-  AreAllImplementationsAssumedToBeProvided,
-  MissingImplementationsError,
-  TypegenDisabled
-} from './typegenTypes';
-
-export type StateListener<
-  TContext,
-  TEvent extends EventObject,
-  TStateSchema extends StateSchema<TContext> = any,
-  TTypestate extends Typestate<TContext> = { value: any; context: TContext },
-  TResolvedTypesMeta = TypegenDisabled
-> = (
-  state: State<TContext, TEvent, TStateSchema, TTypestate, TResolvedTypesMeta>,
-  event: TEvent
-) => void;
->>>>>>> 5dd9e258
 
 export type SnapshotListener<TBehavior extends AnyActorBehavior> = (
   state: SnapshotFrom<TBehavior>
@@ -578,13 +510,12 @@
  * @param machine The machine to interpret
  * @param options Interpreter options
  */
-<<<<<<< HEAD
 export function interpret<TMachine extends AnyStateMachine>(
   machine: AreAllImplementationsAssumedToBeProvided<
     TMachine['__TResolvedTypesMeta']
   > extends true
     ? TMachine
-    : 'Some implementations missing',
+    : MissingImplementationsError<TMachine['__TResolvedTypesMeta']>,
   options?: InterpreterOptions<TMachine>
 ): InterpreterFrom<TMachine>;
 export function interpret<TBehavior extends AnyActorBehavior>(
@@ -596,35 +527,6 @@
   options?: InterpreterOptions<any>
 ): any {
   const interpreter = new Interpreter(behavior, options);
-=======
-export function interpret<
-  TContext = DefaultContext,
-  TStateSchema extends StateSchema = any,
-  TEvent extends EventObject = EventObject,
-  TTypestate extends Typestate<TContext> = { value: any; context: TContext },
-  TResolvedTypesMeta = TypegenDisabled
->(
-  machine: AreAllImplementationsAssumedToBeProvided<TResolvedTypesMeta> extends true
-    ? StateMachine<
-        TContext,
-        TStateSchema,
-        TEvent,
-        TTypestate,
-        any,
-        any,
-        TResolvedTypesMeta
-      >
-    : MissingImplementationsError<TResolvedTypesMeta>,
-  options?: InterpreterOptions
-) {
-  const interpreter = new Interpreter<
-    TContext,
-    TStateSchema,
-    TEvent,
-    TTypestate,
-    TResolvedTypesMeta
-  >(machine as any, options);
->>>>>>> 5dd9e258
 
   return interpreter;
 }