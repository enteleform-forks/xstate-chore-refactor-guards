--- conflicted
+++ resolved
@@ -19,12 +19,9 @@
   Observer,
   Spawnable,
   Typestate,
-<<<<<<< HEAD
   BehaviorCreator,
-  InvokeActionObject
-=======
+  InvokeActionObject,
   AnyEventObject
->>>>>>> 9fe7d924
 } from './types';
 import { State, bindActionToState, isState } from './State';
 import * as actionTypes from './actionTypes';
@@ -103,11 +100,7 @@
   TStateSchema extends StateSchema = any,
   TEvent extends EventObject = EventObject,
   TTypestate extends Typestate<TContext> = any
-<<<<<<< HEAD
 > {
-=======
-> implements Actor<State<TContext, TEvent, TStateSchema, TTypestate>, TEvent> {
->>>>>>> 9fe7d924
   /**
    * The default interpreter options:
    *
@@ -214,18 +207,7 @@
 
     return this._initialState;
   }
-<<<<<<< HEAD
-  public get current(): State<TContext, TEvent, any, TTypestate> {
-=======
-  public get state(): State<TContext, TEvent, TStateSchema, TTypestate> {
-    if (!IS_PRODUCTION) {
-      warn(
-        this._status !== InterpreterStatus.NotStarted,
-        `Attempted to read state from uninitialized service '${this.id}'. Make sure the service is started first.`
-      );
-    }
-
->>>>>>> 9fe7d924
+  public get current(): State<TContext, TEvent, TStateSchema, TTypestate> {
     return this._state!;
   }
   public static interpret = interpret;
@@ -653,20 +635,11 @@
     return this.send.bind(this, event);
   }
 
-<<<<<<< HEAD
   private sendTo(
-    event: SCXML.Event<TEvent>,
+    event: SCXML.Event<AnyEventObject>,
     to: string | number | ActorRef<any>
   ) {
     const isParent = this.parent && to === SpecialTargets.Parent;
-=======
-  private sendTo = (
-    event: SCXML.Event<AnyEventObject>,
-    to: string | number | Actor
-  ) => {
-    const isParent =
-      this.parent && (to === SpecialTargets.Parent || this.parent.id === to);
->>>>>>> 9fe7d924
     const target = isParent
       ? this.parent
       : isActorRef(to)
@@ -757,13 +730,8 @@
     delete this.delayedEventsMap[sendId];
   }
   private exec(
-<<<<<<< HEAD
     action: InvokeActionObject | ActionObject<TContext, TEvent>,
-    state: State<TContext, TEvent>,
-=======
-    action: ActionObject<TContext, TEvent>,
     state: State<TContext, TEvent, TStateSchema, TTypestate>,
->>>>>>> 9fe7d924
     actionFunctionMap?: ActionFunctionMap<TContext, TEvent>
   ): void {
     const { context, _event } = state;
