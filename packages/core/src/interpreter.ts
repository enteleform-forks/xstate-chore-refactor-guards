import { isExecutableAction } from '../actions/ExecutableAction';
import { doneInvoke, error } from './actions';
import * as actionTypes from './actionTypes';
import { isActorRef } from './actor';
import { CapturedState } from './capturedState';
import { devToolsAdapter } from './dev';
import { IS_PRODUCTION } from './environment';
import { Mailbox } from './Mailbox';
import { registry } from './registry';
import { isStateConfig, State } from './State';
import type { StateMachine } from './StateMachine';
import { isInFinalState } from './stateUtils';
import {
  AreAllImplementationsAssumedToBeProvided,
  TypegenDisabled
} from './typegenTypes';
import type {
  ActionFunction,
  BaseActionObject,
  LogActionObject,
  MachineContext,
  PayloadSender
} from './types';
import {
  ActionFunctionMap,
  ActorRef,
  AnyEventObject,
  CancelActionObject,
  DoneEvent,
  Event,
  EventObject,
  InteropSubscribable,
  InterpreterOptions,
  InvokeActionObject,
  InvokeSourceDefinition,
  Observer,
  SCXML,
  SCXMLErrorEvent,
  SendActionObject,
  SpecialTargets,
  StateValue,
  StopActionObject,
  Subscription
} from './types';
import {
  isFunction,
  isSCXMLErrorEvent,
  mapContext,
  symbolObservable,
  toEventObject,
  toSCXMLEvent,
  warn
} from './utils';

export type StateListener<
  TContext extends MachineContext,
  TEvent extends EventObject,
  TResolvedTypesMeta = TypegenDisabled
> = (state: State<TContext, TEvent, TResolvedTypesMeta>, event: TEvent) => void;

export type EventListener<TEvent extends EventObject = EventObject> = (
  event: TEvent
) => void;

export type Listener = () => void;
export type ErrorListener = (error: any) => void;

export interface Clock {
  setTimeout(fn: (...args: any[]) => void, timeout: number): any;
  clearTimeout(id: any): void;
}

export enum InterpreterStatus {
  NotStarted,
  Running,
  Stopped
}

const defaultOptions: InterpreterOptions = {
  deferEvents: true,
  clock: {
    setTimeout: (fn, ms) => {
      return setTimeout(fn, ms);
    },
    clearTimeout: (id) => {
      return clearTimeout(id);
    }
  } as Clock,
  logger: console.log.bind(console),
  devTools: false
};

export class Interpreter<
  TContext extends MachineContext,
  TEvent extends EventObject = EventObject,
  TResolvedTypesMeta = TypegenDisabled
> implements ActorRef<TEvent, State<TContext, TEvent, TResolvedTypesMeta>> {
  /**
   * The current state of the interpreted machine.
   */
  private _state?: State<TContext, TEvent, TResolvedTypesMeta>;
  private _initialState?: State<TContext, TEvent, TResolvedTypesMeta>;
  /**
   * The clock that is responsible for setting and clearing timeouts, such as delayed events and transitions.
   */
  public clock: Clock;
  public options: Readonly<InterpreterOptions>;

<<<<<<< HEAD
  public id: string;

  private mailbox: Mailbox<SCXML.Event<TEvent>> = new Mailbox(
    this._process.bind(this)
  );

  private delayedEventsMap: Record<string, number> = {};

=======
  private scheduler: Scheduler;
  private delayedEventsMap: Record<string, unknown> = {};
>>>>>>> 7a698d4e
  private listeners: Set<
    StateListener<TContext, TEvent, TResolvedTypesMeta>
  > = new Set();
  private stopListeners: Set<Listener> = new Set();
  private errorListeners: Set<ErrorListener> = new Set();
  private doneListeners: Set<EventListener> = new Set();
  private logger: (...args: any[]) => void;
  /**
   * Whether the service is started.
   */
  public status: InterpreterStatus = InterpreterStatus.NotStarted;

  // Actor Ref
  public parent?: ActorRef<any>;
  public name: string;
  public ref: ActorRef<TEvent>;

  /**
   * The globally unique process ID for this invocation.
   */
  public sessionId: string;
  private forwardTo: Set<string> = new Set();

  /**
   * Creates a new Interpreter instance (i.e., service) for the given machine with the provided options, if any.
   *
   * @param machine The machine to be interpreted
   * @param options Interpreter options
   */
  constructor(
    public machine: StateMachine<
      TContext,
      TEvent,
      any,
      any,
      TResolvedTypesMeta
    >,
    options?: InterpreterOptions
  ) {
    const resolvedOptions = {
      ...defaultOptions,
      ...options
    } as Required<InterpreterOptions>;

    const { clock, logger, parent, id } = resolvedOptions;

    const resolvedId = id !== undefined ? id : machine.key;

    this.name = this.id = resolvedId;
    this.logger = logger;
    this.clock = clock;
    this.parent = parent;

    this.options = resolvedOptions;

    this.ref = this;

    this.sessionId = this.ref.name;
  }

  public get initialized() {
    return this.status === InterpreterStatus.Running;
  }

  public get initialState(): State<TContext, TEvent, TResolvedTypesMeta> {
    try {
      CapturedState.current = {
        actorRef: this.ref,
        spawns: []
      };
      const initialState =
        this._initialState ||
        ((this._initialState = this.machine.getInitialState()),
        this._initialState);

      // TODO: recheck correctness of this code, it seems that it might be possible to reuse cached initialState and thus skip over capturing spawns
      // Ensure that actors are spawned before initial actions
      initialState.actions.unshift(...CapturedState.current.spawns);
      return initialState;
    } finally {
      CapturedState.current = {
        actorRef: undefined,
        spawns: []
      };
    }
  }

  public get state(): State<TContext, TEvent, TResolvedTypesMeta> {
    return this._state!;
  }

  /**
   * Executes the actions of the given state, with that state's `context` and `event`.
   *
   * @param state The state whose actions will be executed
   */
  public execute(state: State<TContext, TEvent, TResolvedTypesMeta>): void {
    for (const action of state.actions) {
      this.exec(action, state);
    }
  }

  private update(state: State<TContext, TEvent, any>): void {
    // Attach session ID to state
    state._sessionid = this.sessionId;

    // Update state
    this._state = state;
    // Execute actions
    this.execute(this.state);

    for (const listener of this.listeners) {
      listener(state, state.event);
    }

    const isDone = isInFinalState(state.configuration || [], this.machine.root);

    if (this.state.configuration && isDone) {
      // get final child state node
      const finalChildStateNode = state.configuration.find(
        (stateNode) =>
          stateNode.type === 'final' && stateNode.parent === this.machine.root
      );

      const doneData =
        finalChildStateNode && finalChildStateNode.doneData
          ? mapContext(
              finalChildStateNode.doneData,
              state.context,
              state._event
            )
          : undefined;

      for (const listener of this.doneListeners) {
        listener(
          toSCXMLEvent(doneInvoke(this.name, doneData), { invokeid: this.name })
        );
      }
      this.stop();
    }
  }
  /*
   * Adds a listener that is notified whenever a state transition happens. The listener is called with
   * the next state and the event object that caused the state transition.
   *
   * @param listener The state listener
   */
  public onTransition(
    listener: StateListener<TContext, TEvent, TResolvedTypesMeta>
  ): this {
    this.listeners.add(listener);

    // Send current state to listener
    if (this.status === InterpreterStatus.Running) {
      listener(this.state, this.state.event);
    }

    return this;
  }

  public subscribe(
    observer: Observer<State<TContext, TEvent, TResolvedTypesMeta>>
  ): Subscription;
  public subscribe(
    nextListener?: (state: State<TContext, TEvent, TResolvedTypesMeta>) => void,
    errorListener?: (error: any) => void,
    completeListener?: () => void
  ): Subscription;
  public subscribe(
    nextListenerOrObserver?:
      | ((state: State<TContext, TEvent, TResolvedTypesMeta>) => void)
      | Observer<State<TContext, TEvent, TResolvedTypesMeta>>,
    errorListener?: (error: any) => void,
    completeListener?: () => void
  ): Subscription {
    if (!nextListenerOrObserver) {
      return { unsubscribe: () => void 0 };
    }

    let listener: (state: State<TContext, TEvent, TResolvedTypesMeta>) => void;
    let resolvedCompleteListener = completeListener;

    if (typeof nextListenerOrObserver === 'function') {
      listener = nextListenerOrObserver;
    } else {
      listener = nextListenerOrObserver.next?.bind(nextListenerOrObserver);
      resolvedCompleteListener = nextListenerOrObserver.complete?.bind(
        nextListenerOrObserver
      );
    }

    if (listener) {
      this.listeners.add(listener);
    }

    if (errorListener) {
      this.onError(errorListener);
    }

    // Send current state to listener
    if (this.status !== InterpreterStatus.NotStarted) {
      listener(this.state);
    }

    if (resolvedCompleteListener) {
      if (this.status === InterpreterStatus.Stopped) {
        resolvedCompleteListener();
      } else {
        this.onDone(resolvedCompleteListener);
      }
    }

    return {
      unsubscribe: () => {
        listener && this.off(listener);
        resolvedCompleteListener && this.off(resolvedCompleteListener);
        errorListener && this.off(errorListener);
      }
    };
  }

  /**

   * Adds a listener that is notified when the machine is stopped.
   *
   * @param listener The listener
   */
  public onStop(listener: Listener): this {
    this.stopListeners.add(listener);
    return this;
  }

  /**
   * Adds an error listener that is notified with an `Error` whenever an
   * error occurs during execution.
   *
   * @param listener The error listener
   */
  public onError(listener: ErrorListener): this {
    this.errorListeners.add(listener);
    return this;
  }

  private handleErrorEvent(errorEvent: SCXMLErrorEvent): void {
    if (this.errorListeners.size > 0) {
      this.errorListeners.forEach((listener) => {
        listener(errorEvent.data.data);
      });
    } else {
      this.stop();
      throw errorEvent.data.data;
    }
  }

  /**
   * Adds a state listener that is notified when the statechart has reached its final state.
   * @param listener The state listener
   */
  public onDone(listener: EventListener<DoneEvent>): this {
    this.doneListeners.add(listener);
    return this;
  }

  /**
   * Removes a listener.
   * @param listener The listener to remove
   */
  public off(listener: (...args: any[]) => void): this {
    this.listeners.delete(listener);
    this.stopListeners.delete(listener);
    this.doneListeners.delete(listener);
    this.errorListeners.delete(listener);
    return this;
  }

  /**
   * Starts the interpreter from the given state, or the initial state.
   * @param initialState The state to start the statechart from
   */
  public start(
    initialState?: State<TContext, TEvent, TResolvedTypesMeta> | StateValue
  ): this {
    if (this.status === InterpreterStatus.Running) {
      // Do not restart the service if it is already started
      return this;
    }

    registry.register(this.sessionId, this.ref);
    this.status = InterpreterStatus.Running;

    const resolvedState =
      initialState === undefined
        ? this.initialState
        : isStateConfig<TContext, TEvent>(initialState)
        ? this.machine.resolveState(initialState as any) // TODO: fix this
        : this.machine.resolveState(
            State.from(initialState, this.machine.context)
          );

    this._state = resolvedState;

    this.update(resolvedState);

    if (this.options.devTools) {
      this.attachDevTools();
    }

    this.mailbox.start();

    return this;
  }

  private _process(event: SCXML.Event<TEvent>) {
    // TODO: handle errors
    this.forward(event);

    const nextState = this.nextState(event);

    this.update(nextState);
  }

  /**
   * Stops the interpreter and unsubscribe all listeners.
   *
   * This will also notify the `onStop` listeners.
   */
  public stop(): this {
    this.listeners.clear();
    for (const listener of this.stopListeners) {
      // call listener, then remove
      listener();
    }
    this.stopListeners.clear();
    this.doneListeners.clear();

    if (!this.initialized) {
      // Interpreter already stopped; do nothing
      return this;
    }

    [...this.state.configuration]
      .sort((a, b) => b.order - a.order)
      .forEach((stateNode) => {
        for (const action of stateNode.definition.exit) {
          this.exec(action, this.state);
        }
      });

    // Stop all children
    Object.values(this.state.children).forEach((child) => {
      if (isFunction(child.stop)) {
        child.stop();
      }
    });
    this.children.clear();

    // Cancel all delayed events
    for (const key of Object.keys(this.delayedEventsMap)) {
      this.clock.clearTimeout(this.delayedEventsMap[key]);
    }

<<<<<<< HEAD
    this.mailbox.clear();
=======
    this.scheduler.clear();
    this.scheduler = new Scheduler({
      deferEvents: this.options.deferEvents
    });

    this.initialized = false;
>>>>>>> 7a698d4e
    this.status = InterpreterStatus.Stopped;
    this._initialState = undefined;
    registry.free(this.sessionId);

    return this;
  }

  /**
   * Sends an event to the running interpreter to trigger a transition.
   *
   * An array of events (batched) can be sent as well, which will send all
   * batched events to the running interpreter. The listeners will be
   * notified only **once** when all events are processed.
   *
   * @param event The event(s) to send
   */
  public send: PayloadSender<TEvent> = (event, payload?): void => {
    const eventObject = toEventObject(event, payload);
    const _event = toSCXMLEvent(eventObject);

    if (this.status === InterpreterStatus.Stopped) {
      // do nothing
      if (!IS_PRODUCTION) {
        warn(
          false,
          `Event "${_event.name}" was sent to stopped service "${
            this.machine.key
          }". This service has already reached its final state, and will not transition.\nEvent: ${JSON.stringify(
            _event.data
          )}`
        );
      }
      return;
    }

    if (
      this.status !== InterpreterStatus.Running &&
      !this.options.deferEvents
    ) {
      throw new Error(
        `Event "${_event.name}" was sent to uninitialized service "${
          this.machine.key
          // tslint:disable-next-line:max-line-length
        }". Make sure .start() is called for this service, or set { deferEvents: true } in the service options.\nEvent: ${JSON.stringify(
          _event.data
        )}`
      );
    }

    this.mailbox.enqueue(_event);
  };

  private sendTo(
    event: SCXML.Event<AnyEventObject>,
    to: string | ActorRef<any>
  ) {
    const isParent = this.parent && to === SpecialTargets.Parent;
    const target = isParent
      ? this.parent
      : isActorRef(to)
      ? to
      : this.state.children[to];

    if (!target) {
      if (!isParent) {
        const executionError = new Error(
          `Unable to send event to child '${to}' from service '${this.name}'.`
        );
        this.send(
          toSCXMLEvent<TEvent>(actionTypes.errorExecution, {
            data: executionError as any // TODO: refine
          }) as any // TODO: fix
        );
      }

      // tslint:disable-next-line:no-console
      if (!IS_PRODUCTION) {
        warn(
          false,
          `Service '${this.name}' has no parent: unable to send event ${event.type}`
        );
      }
      return;
    }

    target.send({
      ...event,
      name:
        event.name === actionTypes.error ? `${error(this.name)}` : event.name,
      origin: this
    });
  }
  /**
   * Returns the next state given the interpreter's current state and the event.
   *
   * This is a pure method that does _not_ update the interpreter's state.
   *
   * @param event The event to determine the next state
   */
  public nextState(
    event: Event<TEvent> | SCXML.Event<TEvent>
  ): State<TContext, TEvent, TResolvedTypesMeta> {
    const _event = toSCXMLEvent(event);

    if (
      isSCXMLErrorEvent(_event) &&
      !this.state.nextEvents.some((nextEvent) => nextEvent === _event.name)
    ) {
      this.handleErrorEvent(_event);
    }

    try {
      CapturedState.current = {
        actorRef: this.ref,
        spawns: []
      };
      return this.machine.transition(this.state, event);
    } finally {
      CapturedState.current = {
        actorRef: undefined,
        spawns: []
      };
    }
  }
  private forward(event: SCXML.Event<TEvent>): void {
    for (const id of this.forwardTo) {
      const child = this.state.children[id];

      if (!child) {
        throw new Error(
          `Unable to forward event '${event.name}' from interpreter '${this.name}' to nonexistant child '${id}'.`
        );
      }

      child.send(event);
    }
  }
  private defer(sendAction: SendActionObject): void {
    this.delayedEventsMap[sendAction.params.id] = this.clock.setTimeout(() => {
      if (sendAction.params.to) {
        this.sendTo(sendAction.params._event, sendAction.params.to);
      } else {
        this.send(sendAction.params._event as SCXML.Event<TEvent>);
      }
    }, sendAction.params.delay as number);
  }
  private cancel(sendId: string | number): void {
    this.clock.clearTimeout(this.delayedEventsMap[sendId]);
    delete this.delayedEventsMap[sendId];
  }
  private getActionFunction(
    actionType: string
  ): BaseActionObject | ActionFunction<TContext, TEvent> | undefined {
    return (
      this.machine.options.actions[actionType] ??
      ({
        [actionTypes.send]: (_ctx, _e, { action }) => {
          const sendAction = action as SendActionObject;

          if (typeof sendAction.params.delay === 'number') {
            this.defer(sendAction);
            return;
          } else {
            if (sendAction.params.to) {
              this.sendTo(sendAction.params._event, sendAction.params.to);
            } else {
              this.send(sendAction.params._event as SCXML.Event<TEvent>);
            }
          }
        },
        [actionTypes.cancel]: (_ctx, _e, { action }) => {
          this.cancel((action as CancelActionObject).params.sendId);
        },
        [actionTypes.invoke]: (_ctx, _e, { action, state }) => {
          const {
            id,
            autoForward,
            ref
          } = (action as InvokeActionObject).params;
          if (!ref) {
            if (!IS_PRODUCTION) {
              warn(
                false,
                `Actor type '${
                  ((action as InvokeActionObject).params
                    .src as InvokeSourceDefinition).type
                }' not found in machine '${this.machine.key}'.`
              );
            }
            return;
          }
          (ref as any).parent = this; // TODO: fix
          // If the actor will be stopped right after it's started
          // (such as in transient states) don't bother starting the actor.
          if (
            state.actions.find((otherAction) => {
              return (
                otherAction.type === actionTypes.stop &&
                (otherAction as StopActionObject).params.actor === id
              );
            })
          ) {
            return;
          }
          try {
            if (autoForward) {
              this.forwardTo.add(id);
            }

            this.state.children[id] = ref;

            ref.subscribe({
              error: () => {
                // TODO: handle error
                this.stop();
              },
              complete: () => {
                /* ... */
              }
            });

            ref.start?.();
          } catch (err) {
            this.send(error(id, err));
            return;
          }
        },
        [actionTypes.stop]: (_ctx, _e, { action }) => {
          const { actor } = (action as StopActionObject).params;
          const actorRef =
            typeof actor === 'string' ? this.state.children[actor] : actor;

          if (actorRef) {
            this.stopChild(actorRef.name);
          }
        },
        [actionTypes.log]: (_ctx, _e, { action }) => {
          const { label, value } = (action as LogActionObject).params;

          if (label) {
            this.logger(label, value);
          } else {
            this.logger(value);
          }
        }
      } as ActionFunctionMap<TContext, TEvent>)[actionType]
    );
  }
  private exec(
    action: InvokeActionObject | BaseActionObject,
    state: State<TContext, TEvent, TResolvedTypesMeta>
  ): void {
    const { _event } = state;

    if (isExecutableAction(action)) {
      try {
        return action.execute(state);
      } catch (err) {
        this.parent?.send({
          type: 'xstate.error',
          data: err
        });

        throw err;
      }
    }

    const actionOrExec = this.getActionFunction(action.type);
    const exec = isFunction(actionOrExec) ? actionOrExec : undefined;

<<<<<<< HEAD
    if (exec) {
      try {
        return exec(state.context, _event.data, {
          action,
          state: this.state,
          _event
        });
      } catch (err) {
        if (this.parent) {
          this.parent.send({
            type: 'xstate.error',
            data: err
          } as EventObject);
=======
    return actor as any;
  }
  private spawnBehavior<TActorEvent extends EventObject, TEmitted>(
    behavior: Behavior<TActorEvent, TEmitted>,
    id: string
  ): ActorRef<TActorEvent, TEmitted> {
    const actorRef = spawnBehavior(behavior, { id, parent: this });

    this.children.set(id, actorRef);

    return actorRef;
  }
  private spawnPromise<T>(promise: Promise<T>, id: string): ActorRef<never, T> {
    let canceled = false;
    let resolvedData: T | undefined;

    promise.then(
      (response) => {
        if (!canceled) {
          resolvedData = response;
          this.removeChild(id);
          this.send(
            toSCXMLEvent(doneInvoke(id, response) as any, { origin: id })
          );
        }
      },
      (errorData) => {
        if (!canceled) {
          this.removeChild(id);
          const errorEvent = error(id, errorData);
          try {
            // Send "error.platform.id" to this (parent).
            this.send(toSCXMLEvent(errorEvent as any, { origin: id }));
          } catch (error) {
            reportUnhandledExceptionOnInvocation(errorData, error, id);
            if (this.devTools) {
              this.devTools.send(errorEvent, this.state);
            }
            if (this.machine.strict) {
              // it would be better to always stop the state machine if unhandled
              // exception/promise rejection happens but because we don't want to
              // break existing code so enforce it on strict mode only especially so
              // because documentation says that onError is optional
              this.stop();
            }
          }
>>>>>>> 7a698d4e
        }

        throw err;
      }
    }

    if (!IS_PRODUCTION && !action.type?.startsWith('xstate.')) {
      warn(false, `No implementation found for action type '${action.type}'`);
    }

    return undefined;
  }

  private stopChild(childId: string): void {
    const child = this.state.children[childId];
    if (!child) {
      return;
    }

    this.forwardTo.delete(childId);
    delete this.state.children[childId];

    if (isFunction(child.stop)) {
      child.stop();
    }
  }

  private attachDevTools(): void {
    const { devTools } = this.options;
    if (devTools) {
      const resolvedDevToolsAdapter =
        typeof devTools === 'function' ? devTools : devToolsAdapter;

      resolvedDevToolsAdapter(this);
    }
  }
  public toJSON() {
    return {
      id: this.name
    };
  }

  public [symbolObservable](): InteropSubscribable<
    State<TContext, TEvent, TResolvedTypesMeta>
  > {
    return this;
  }

  public getSnapshot() {
    if (this.status === InterpreterStatus.NotStarted) {
      return this.initialState;
    }
    return this._state!;
  }
}

/**
 * Creates a new Interpreter instance for the given machine with the provided options, if any.
 *
 * @param machine The machine to interpret
 * @param options Interpreter options
 */
export function interpret<
  TContext extends MachineContext,
  TEvent extends EventObject = EventObject,
  TResolvedTypesMeta = TypegenDisabled
>(
  machine: AreAllImplementationsAssumedToBeProvided<TResolvedTypesMeta> extends true
    ? StateMachine<TContext, TEvent, any, any, TResolvedTypesMeta>
    : 'Some implementations missing',
  options?: InterpreterOptions
) {
  const interpreter = new Interpreter<TContext, TEvent, TResolvedTypesMeta>(
    machine as any,
    options
  );

  return interpreter;
}<|MERGE_RESOLUTION|>--- conflicted
+++ resolved
@@ -106,19 +106,14 @@
   public clock: Clock;
   public options: Readonly<InterpreterOptions>;
 
-<<<<<<< HEAD
   public id: string;
 
   private mailbox: Mailbox<SCXML.Event<TEvent>> = new Mailbox(
     this._process.bind(this)
   );
 
-  private delayedEventsMap: Record<string, number> = {};
-
-=======
-  private scheduler: Scheduler;
   private delayedEventsMap: Record<string, unknown> = {};
->>>>>>> 7a698d4e
+
   private listeners: Set<
     StateListener<TContext, TEvent, TResolvedTypesMeta>
   > = new Set();
@@ -473,23 +468,19 @@
         child.stop();
       }
     });
-    this.children.clear();
 
     // Cancel all delayed events
     for (const key of Object.keys(this.delayedEventsMap)) {
       this.clock.clearTimeout(this.delayedEventsMap[key]);
     }
 
-<<<<<<< HEAD
     this.mailbox.clear();
-=======
-    this.scheduler.clear();
-    this.scheduler = new Scheduler({
-      deferEvents: this.options.deferEvents
-    });
-
-    this.initialized = false;
->>>>>>> 7a698d4e
+    // TODO: after `stop` we must prepare ourselves for receiving events again
+    // events sent *after* stop signal must be queued
+    // it seems like this should be the common behavior for all of our consumers
+    // so perhaps this should be unified somehow for all of them
+    this.mailbox = new Mailbox(this._process.bind(this));
+
     this.status = InterpreterStatus.Stopped;
     this._initialState = undefined;
     registry.free(this.sessionId);
@@ -760,7 +751,6 @@
     const actionOrExec = this.getActionFunction(action.type);
     const exec = isFunction(actionOrExec) ? actionOrExec : undefined;
 
-<<<<<<< HEAD
     if (exec) {
       try {
         return exec(state.context, _event.data, {
@@ -774,54 +764,6 @@
             type: 'xstate.error',
             data: err
           } as EventObject);
-=======
-    return actor as any;
-  }
-  private spawnBehavior<TActorEvent extends EventObject, TEmitted>(
-    behavior: Behavior<TActorEvent, TEmitted>,
-    id: string
-  ): ActorRef<TActorEvent, TEmitted> {
-    const actorRef = spawnBehavior(behavior, { id, parent: this });
-
-    this.children.set(id, actorRef);
-
-    return actorRef;
-  }
-  private spawnPromise<T>(promise: Promise<T>, id: string): ActorRef<never, T> {
-    let canceled = false;
-    let resolvedData: T | undefined;
-
-    promise.then(
-      (response) => {
-        if (!canceled) {
-          resolvedData = response;
-          this.removeChild(id);
-          this.send(
-            toSCXMLEvent(doneInvoke(id, response) as any, { origin: id })
-          );
-        }
-      },
-      (errorData) => {
-        if (!canceled) {
-          this.removeChild(id);
-          const errorEvent = error(id, errorData);
-          try {
-            // Send "error.platform.id" to this (parent).
-            this.send(toSCXMLEvent(errorEvent as any, { origin: id }));
-          } catch (error) {
-            reportUnhandledExceptionOnInvocation(errorData, error, id);
-            if (this.devTools) {
-              this.devTools.send(errorEvent, this.state);
-            }
-            if (this.machine.strict) {
-              // it would be better to always stop the state machine if unhandled
-              // exception/promise rejection happens but because we don't want to
-              // break existing code so enforce it on strict mode only especially so
-              // because documentation says that onError is optional
-              this.stop();
-            }
-          }
->>>>>>> 7a698d4e
         }
 
         throw err;
