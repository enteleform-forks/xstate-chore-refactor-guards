--- conflicted
+++ resolved
@@ -45,36 +45,13 @@
  * @deprecated Use `isStateConfig(object)` or `state instanceof State` instead.
  */
 export const isState = isStateConfig;
-<<<<<<< HEAD
-=======
-
-export function bindActionToState<TC, TE extends EventObject>(
-  action: ActionObject<TC, TE>,
-  state: State<TC, TE, any, any, any>
-): ActionObject<TC, TE> {
-  const { exec } = action;
-  const boundAction: ActionObject<TC, TE> = {
-    ...action,
-    exec:
-      exec !== undefined
-        ? () =>
-            exec(state.context, state.event as TE, {
-              action: action as any,
-              state,
-              _event: state._event
-            })
-        : undefined
-  } as any;
-
-  return boundAction;
-}
-
->>>>>>> 035b4140
 export class State<
   TContext extends MachineContext,
   TEvent extends EventObject = EventObject,
   TResolvedTypesMeta = TypegenDisabled
 > {
+  public tags: Set<string>;
+
   public value: StateValue;
   /**
    * Indicates whether the state is a final state.
@@ -194,6 +171,7 @@
     this.children = config.children;
 
     this.value = getStateValue(machine.root, this.configuration);
+    this.tags = new Set(flatten(this.configuration.map((sn) => sn.tags)));
     this.done = config.done ?? false;
     this.output = config.output;
   }
@@ -297,10 +275,6 @@
       }
       return acc;
     }, {} as Record<string, any>);
-  }
-
-  public get tags(): Set<string> {
-    return new Set(flatten(this.configuration.map((sn) => sn.tags)));
   }
 }
 
