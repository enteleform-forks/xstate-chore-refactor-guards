--- conflicted
+++ resolved
@@ -15,9 +15,7 @@
   TransitionConfigTargetShortcut,
   NullEvent,
   SingleOrArray,
-  Guard,
-  GuardPredicate,
-  GuardMeta
+  Guard
 } from './types';
 import {
   STATE_DELIMITER,
@@ -55,7 +53,7 @@
     return parentStateValue in childStateValue;
   }
 
-  return keys(parentStateValue).every(key => {
+  return keys(parentStateValue).every((key) => {
     if (!(key in childStateValue)) {
       return false;
     }
@@ -96,10 +94,10 @@
 export function isStateLike(state: any): state is StateLike<any> {
   return (
     typeof state === 'object' &&
-    ('value' in state &&
-      'context' in state &&
-      'event' in state &&
-      '_event' in state)
+    'value' in state &&
+    'context' in state &&
+    'event' in state &&
+    '_event' in state
   );
 }
 
@@ -210,7 +208,7 @@
   }
 
   const result = flatten(
-    keys(stateValue).map(key => {
+    keys(stateValue).map((key) => {
       const subStateValue = stateValue[key];
 
       if (
@@ -220,7 +218,7 @@
         return [[key]];
       }
 
-      return toStatePaths(stateValue[key]).map(subPath => {
+      return toStatePaths(stateValue[key]).map((subPath) => {
         return [key].concat(subPath);
       });
     })
@@ -466,7 +464,7 @@
     event: TEvent['type'] | NullEvent['type'] | '*';
   }
 > {
-  const transitions = toArrayStrict(configLike).map(transitionLike => {
+  const transitions = toArrayStrict(configLike).map((transitionLike) => {
     if (
       typeof transitionLike === 'undefined' ||
       typeof transitionLike === 'string' ||
@@ -522,7 +520,6 @@
   }
 }
 
-<<<<<<< HEAD
 export function toInvokeConfig<TContext, TEvent extends EventObject>(
   invocable:
     | InvokeConfig<TContext, TEvent>
@@ -538,38 +535,4 @@
     id,
     src: invocable
   };
-=======
-export function evaluateGuard<TContext, TEvent extends EventObject>(
-  machine: StateNode<TContext, any, TEvent>,
-  guard: Guard<TContext, TEvent>,
-  context: TContext,
-  _event: SCXML.Event<TEvent>,
-  state: State<TContext, TEvent>
-): boolean {
-  const { guards } = machine.options;
-  const guardMeta: GuardMeta<TContext, TEvent> = {
-    state,
-    cond: guard,
-    _event
-  };
-
-  // TODO: do not hardcode!
-  if (guard.type === DEFAULT_GUARD_TYPE) {
-    return (guard as GuardPredicate<TContext, TEvent>).predicate(
-      context,
-      _event.data,
-      guardMeta
-    );
-  }
-
-  const condFn = guards[guard.type];
-
-  if (!condFn) {
-    throw new Error(
-      `Guard '${guard.type}' is not implemented on machine '${machine.id}'.`
-    );
-  }
-
-  return condFn(context, _event.data, guardMeta);
->>>>>>> 3382eec0
 }