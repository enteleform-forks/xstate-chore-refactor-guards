import {
  Event,
  StateValue,
  EventObject,
  PropertyMapper,
  Mapper,
  EventType,
  Condition,
  Subscribable,
  ConditionPredicate,
  SCXML,
  StateLike,
  TransitionConfig,
  TransitionConfigTarget,
  NullEvent,
  SingleOrArray,
  Guard,
  BehaviorCreator,
  InvokeSourceDefinition
} from './types';
import {
  STATE_DELIMITER,
  DEFAULT_GUARD_TYPE,
  TARGETLESS_KEY
} from './constants';
import { IS_PRODUCTION } from './environment';
import { StateNode } from './StateNode';
<<<<<<< HEAD
import { InvokeConfig, SCXMLErrorEvent } from '.';
import { MachineNode } from './MachineNode';
import { Behavior } from './behavior';
import { errorExecution, errorPlatform } from './actionTypes';
=======
import { Observer, State } from '.';
import { Actor } from './Actor';
>>>>>>> 844c2c30

export function keys<T extends object>(value: T): Array<keyof T & string> {
  return Object.keys(value) as Array<keyof T & string>;
}

export function matchesState(
  parentStateId: StateValue,
  childStateId: StateValue,
  delimiter: string = STATE_DELIMITER
): boolean {
  const parentStateValue = toStateValue(parentStateId, delimiter);
  const childStateValue = toStateValue(childStateId, delimiter);

  if (isString(childStateValue)) {
    if (isString(parentStateValue)) {
      return childStateValue === parentStateValue;
    }

    // Parent more specific than child
    return false;
  }

  if (isString(parentStateValue)) {
    return parentStateValue in childStateValue;
  }

  return keys(parentStateValue).every((key) => {
    if (!(key in childStateValue)) {
      return false;
    }

    return matchesState(parentStateValue[key], childStateValue[key]);
  });
}

export function getEventType<TEvent extends EventObject = EventObject>(
  event: Event<TEvent>
): TEvent['type'] {
  try {
    return isString(event) || typeof event === 'number'
      ? `${event}`
      : (event as TEvent).type;
  } catch (e) {
    throw new Error(
      'Events must be strings or objects with a string event.type property.'
    );
  }
}

export function toStatePath(
  stateId: string | string[],
  delimiter: string
): string[] {
  try {
    if (isArray(stateId)) {
      return stateId;
    }

    return stateId.toString().split(delimiter);
  } catch (e) {
    throw new Error(`'${stateId}' is not a valid state path.`);
  }
}

export function isStateLike(state: any): state is StateLike<any> {
  return (
    typeof state === 'object' &&
    'value' in state &&
    'context' in state &&
    'event' in state &&
    '_event' in state
  );
}

export function toStateValue(
  stateValue: StateLike<any> | StateValue | string[],
  delimiter: string
): StateValue {
  if (isStateLike(stateValue)) {
    return stateValue.value;
  }

  if (isArray(stateValue)) {
    return pathToStateValue(stateValue);
  }

  if (typeof stateValue !== 'string') {
    return stateValue as StateValue;
  }

  const statePath = toStatePath(stateValue as string, delimiter);

  return pathToStateValue(statePath);
}

export function pathToStateValue(statePath: string[]): StateValue {
  if (statePath.length === 1) {
    return statePath[0];
  }

  const value = {};
  let marker = value;

  for (let i = 0; i < statePath.length - 1; i++) {
    if (i === statePath.length - 2) {
      marker[statePath[i]] = statePath[i + 1];
    } else {
      marker[statePath[i]] = {};
      marker = marker[statePath[i]];
    }
  }

  return value;
}

export function mapValues<T, P>(
  collection: { [key: string]: T },
  iteratee: (
    item: T,
    key: string,
    collection: { [key: string]: T },
    i: number
  ) => P
): { [key: string]: P } {
  const result: { [key: string]: P } = {};

  const collectionKeys = keys(collection);
  for (let i = 0; i < collectionKeys.length; i++) {
    const key = collectionKeys[i];
    result[key] = iteratee(collection[key], key, collection, i);
  }

  return result;
}

export function mapFilterValues<T, P>(
  collection: { [key: string]: T },
  iteratee: (item: T, key: string, collection: { [key: string]: T }) => P,
  predicate: (item: T) => boolean
): { [key: string]: P } {
  const result: { [key: string]: P } = {};

  for (const key of keys(collection)) {
    const item = collection[key];

    if (!predicate(item)) {
      continue;
    }

    result[key] = iteratee(item, key, collection);
  }

  return result;
}

/**
 * Retrieves a value at the given path.
 * @param props The deep path to the prop of the desired value
 */
export const path = <T extends Record<string, any>>(props: string[]): any => (
  object: T
): any => {
  let result: T = object;

  for (const prop of props) {
    result = result[prop as keyof typeof result];
  }

  return result;
};

export function toStatePaths(stateValue: StateValue | undefined): string[][] {
  if (!stateValue) {
    return [[]];
  }

  if (isString(stateValue)) {
    return [[stateValue]];
  }

  const result = flatten(
    keys(stateValue).map((key) => {
      const subStateValue = stateValue[key];

      if (
        typeof subStateValue !== 'string' &&
        (!subStateValue || !Object.keys(subStateValue).length)
      ) {
        return [[key]];
      }

      return toStatePaths(stateValue[key]).map((subPath) => {
        return [key].concat(subPath);
      });
    })
  );

  return result;
}

export function flatten<T>(array: Array<T | T[]>): T[] {
  return ([] as T[]).concat(...array);
}

export function toArrayStrict<T>(value: T[] | T): T[] {
  if (isArray(value)) {
    return value;
  }
  return [value];
}

export function toArray<T>(value: T[] | T | undefined): T[] {
  if (value === undefined) {
    return [];
  }
  return toArrayStrict(value);
}

export function mapContext<TContext, TEvent extends EventObject>(
  mapper: Mapper<TContext, TEvent, any> | PropertyMapper<TContext, TEvent, any>,
  context: TContext,
  _event: SCXML.Event<TEvent>
): any {
  if (isFunction(mapper)) {
    return mapper(context, _event.data);
  }

  const result = {} as any;

  for (const key of Object.keys(mapper)) {
    const subMapper = mapper[key];

    if (isFunction(subMapper)) {
      result[key] = subMapper(context, _event.data);
    } else {
      result[key] = subMapper;
    }
  }

  return result;
}

export function isBuiltInEvent(eventType: EventType): boolean {
  return /^(done|error)\./.test(eventType);
}

export function isPromiseLike(value: any): value is PromiseLike<any> {
  if (value instanceof Promise) {
    return true;
  }
  // Check if shape matches the Promise/A+ specification for a "thenable".
  if (
    value !== null &&
    (isFunction(value) || typeof value === 'object') &&
    isFunction(value.then)
  ) {
    return true;
  }
  return false;
}

// tslint:disable-next-line:no-empty
export let warn: (
  condition: boolean | Error,
  message: string
) => void = () => {};

if (!IS_PRODUCTION) {
  warn = (condition: boolean | Error, message: string) => {
    const error = condition instanceof Error ? condition : undefined;
    if (!error && condition) {
      return;
    }

    if (console !== undefined) {
      const args: [string, ...any[]] = [`Warning: ${message}`];
      if (error) {
        args.push(error);
      }
      // tslint:disable-next-line:no-console
      console.warn.apply(console, args);
    }
  };
}

export function isArray(value: any): value is any[] {
  return Array.isArray(value);
}

// tslint:disable-next-line:ban-types
export function isFunction(value: any): value is Function {
  return typeof value === 'function';
}

export function isString(value: any): value is string {
  return typeof value === 'string';
}

export function toGuard<TContext, TEvent extends EventObject>(
  condition?: Condition<TContext, TEvent>,
  guardMap?: Record<string, ConditionPredicate<TContext, TEvent>>
): Guard<TContext, TEvent> | undefined {
  if (!condition) {
    return undefined;
  }

  if (isString(condition)) {
    return {
      type: DEFAULT_GUARD_TYPE,
      name: condition,
      predicate: guardMap ? guardMap[condition] : undefined
    };
  }

  if (isFunction(condition)) {
    return {
      type: DEFAULT_GUARD_TYPE,
      name: condition.name,
      predicate: condition
    };
  }

  return condition;
}

export function isObservable<T>(value: any): value is Subscribable<T> {
  try {
    return 'subscribe' in value && isFunction(value.subscribe);
  } catch (e) {
    return false;
  }
}

export const symbolObservable = (() =>
  (typeof Symbol === 'function' && Symbol.observable) || '@@observable')();

export function isMachineNode(value: any): value is MachineNode<any, any, any> {
  try {
    return '__xstatenode' in value && value.parent === undefined;
  } catch (e) {
    return false;
  }
}

export const uniqueId = (() => {
  let currentId = 0;

  return () => {
    currentId++;
    return currentId.toString(16);
  };
})();

export function toEventObject<TEvent extends EventObject>(
  event: Event<TEvent>,
  payload?: Record<string, any>
): TEvent {
  if (isString(event)) {
    return { type: event, ...payload } as TEvent;
  }

  return event;
}

export function isSCXMLEvent<TEvent extends EventObject>(
  event: Event<TEvent> | SCXML.Event<TEvent>
): event is SCXML.Event<TEvent> {
  return !isString(event) && '$$type' in event && event.$$type === 'scxml';
}

export function isSCXMLErrorEvent(
  event: SCXML.Event<any>
): event is SCXMLErrorEvent {
  return event.name === errorExecution || event.name.startsWith(errorPlatform);
}

export function toSCXMLEvent<TEvent extends EventObject>(
  event: Event<TEvent> | SCXML.Event<TEvent>,
  scxmlEvent?: Partial<SCXML.Event<TEvent>>
): SCXML.Event<TEvent> {
  if (isSCXMLEvent(event)) {
    return event as SCXML.Event<TEvent>;
  }

  const eventObject = toEventObject(event as Event<TEvent>);

  return {
    name: eventObject.type,
    data: eventObject,
    $$type: 'scxml',
    type: 'external',
    ...scxmlEvent
  };
}

export function toTransitionConfigArray<TContext, TEvent extends EventObject>(
  event: TEvent['type'] | NullEvent['type'] | '*',
  configLike: SingleOrArray<
    | TransitionConfig<TContext, TEvent>
    | TransitionConfigTarget<TContext, TEvent>
  >
): Array<
  TransitionConfig<TContext, TEvent> & {
    event: TEvent['type'] | NullEvent['type'] | '*';
  }
> {
  const transitions = toArrayStrict(configLike).map((transitionLike) => {
    if (
      typeof transitionLike === 'undefined' ||
      typeof transitionLike === 'string' ||
      isMachineNode(transitionLike)
    ) {
      return { target: transitionLike, event };
    }

    return { ...transitionLike, event };
  }) as Array<
    TransitionConfig<TContext, TEvent> & {
      event: TEvent['type'] | NullEvent['type'] | '*';
    } // TODO: fix 'as' (remove)
  >;

  return transitions;
}

export function normalizeTarget<TContext, TEvent extends EventObject>(
  target: SingleOrArray<string | StateNode<TContext, TEvent>> | undefined
): Array<string | StateNode<TContext, TEvent>> | undefined {
  if (target === undefined || target === TARGETLESS_KEY) {
    return undefined;
  }
  return toArray(target);
}

export function reportUnhandledExceptionOnInvocation(
  originalError: any,
  currentError: any,
  id: string
) {
  if (!IS_PRODUCTION) {
    const originalStackTrace = originalError.stack
      ? ` Stacktrace was '${originalError.stack}'`
      : '';
    if (originalError === currentError) {
      // tslint:disable-next-line:no-console
      console.error(
        `Missing onError handler for invocation '${id}', error was '${originalError}'.${originalStackTrace}`
      );
    } else {
      const stackTrace = currentError.stack
        ? ` Stacktrace was '${currentError.stack}'`
        : '';
      // tslint:disable-next-line:no-console
      console.error(
        `Missing onError handler and/or unhandled exception/promise rejection for invocation '${id}'. ` +
          `Original error: '${originalError}'. ${originalStackTrace} Current error is '${currentError}'.${stackTrace}`
      );
    }
  }
}

export function toInvokeConfig<TContext, TEvent extends EventObject>(
  invocable:
    | InvokeConfig<TContext, TEvent>
    | string
    | BehaviorCreator<TContext, TEvent>
    | Behavior<any, any>,
  id: string
): InvokeConfig<TContext, TEvent> {
  if (typeof invocable === 'object') {
    if ('src' in invocable) {
      return invocable;
    }

    if ('receive' in invocable) {
      return {
        id,
        src: () => invocable
      };
    }
  }

  return {
    id,
    src: invocable
  };
}

export function toInvokeSource(
  src: string | InvokeSourceDefinition
): InvokeSourceDefinition {
  if (typeof src === 'string') {
    return { type: src };
  }

  return src;
}

export function toObserver<T>(
  nextHandler: Observer<T> | ((value: T) => void),
  errorHandler?: (error: any) => void,
  completionHandler?: () => void
): Observer<T> {
  if (typeof nextHandler === 'object') {
    return nextHandler;
  }

  const noop = () => void 0;

  return {
    next: nextHandler,
    error: errorHandler || noop,
    complete: completionHandler || noop
  };
}<|MERGE_RESOLUTION|>--- conflicted
+++ resolved
@@ -16,7 +16,8 @@
   SingleOrArray,
   Guard,
   BehaviorCreator,
-  InvokeSourceDefinition
+  InvokeSourceDefinition,
+  Observer
 } from './types';
 import {
   STATE_DELIMITER,
@@ -25,15 +26,10 @@
 } from './constants';
 import { IS_PRODUCTION } from './environment';
 import { StateNode } from './StateNode';
-<<<<<<< HEAD
 import { InvokeConfig, SCXMLErrorEvent } from '.';
 import { MachineNode } from './MachineNode';
 import { Behavior } from './behavior';
 import { errorExecution, errorPlatform } from './actionTypes';
-=======
-import { Observer, State } from '.';
-import { Actor } from './Actor';
->>>>>>> 844c2c30
 
 export function keys<T extends object>(value: T): Array<keyof T & string> {
   return Object.keys(value) as Array<keyof T & string>;
