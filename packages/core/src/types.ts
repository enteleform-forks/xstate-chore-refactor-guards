import type { StateNode } from './StateNode';
import type { State } from './State';
import type { Clock, Interpreter } from './interpreter';
import type { StateMachine } from './StateMachine';
import type { LifecycleSignal } from './behaviors';
import type { MachineNode } from '.';
import type { Model } from './model.types';
import type { DynamicAction } from '../actions/DynamicAction';

type AnyFunction = (...args: any[]) => any;
type ReturnTypeOrValue<T> = T extends AnyFunction ? ReturnType<T> : T;

export type EventType = string;
export type ActionType = string;
export type MetaObject = Record<string, any>;

/**
 * The full definition of an event, with a string `type`.
 */
export interface EventObject {
  /**
   * The type of event that is sent.
   */
  type: string;
}

export interface AnyEventObject extends EventObject {
  [key: string]: any;
}

export interface BaseActionObject {
  type: string;
  params?: Record<string, any>;
}

export interface BaseDynamicActionObject<
  TContext extends MachineContext,
  TEvent extends EventObject,
  TAction extends BaseActionObject,
  TDynamicParams extends Record<string, any>
> {
  type: `xstate.${string}`;
  params: TDynamicParams;
  resolve: (
    dynamicAction: BaseDynamicActionObject<
      TContext,
      TEvent,
      TAction,
      TDynamicParams
    >,
    context: TContext,
    _event: SCXML.Event<TEvent>,
    extra: {
      machine: MachineNode<TContext, TEvent>;
      state: State<TContext, TEvent>;
    }
  ) => TAction;
}

export type MachineContext = object;

/**
 * The specified string event types or the specified event objects.
 */
export type Event<TEvent extends EventObject> = TEvent['type'] | TEvent;

export interface ActionMeta<
  TContext extends MachineContext,
  TEvent extends EventObject,
  TAction extends BaseActionObject = BaseActionObject
> extends StateMeta<TContext, TEvent> {
  action: TAction;
  _event: SCXML.Event<TEvent>;
}

export type Spawner = <T extends Behavior<any, any>>(
  behavior: T,
  name?: string
) => T extends Behavior<infer TActorEvent, infer TActorEmitted>
  ? ActorRef<TActorEvent, TActorEmitted>
  : never;

export interface AssignMeta<
  TContext extends MachineContext,
  TEvent extends EventObject
> {
  state?: State<TContext, TEvent>;
  action: DynamicAssignAction<TContext, TEvent>;
  _event: SCXML.Event<TEvent>;
}

export type ActionFunction<
  TContext extends MachineContext,
  TEvent extends EventObject,
  TAction extends BaseActionObject = BaseActionObject
> = (
  context: TContext,
  event: TEvent,
  meta: ActionMeta<TContext, TEvent, TAction>
) => void;

export interface ChooseCondition<
  TContext extends MachineContext,
  TEvent extends EventObject
> {
  guard?: GuardConfig<TContext, TEvent>;
  actions: Actions<TContext, TEvent>;
}

export type Action<
  TContext extends MachineContext,
  TEvent extends EventObject
> =
  | ActionType
  | BaseActionObject
  | ActionFunction<TContext, TEvent>
  | BaseDynamicActionObject<TContext, TEvent, any, any>; // TODO: fix last param

/**
 * Extracts action objects that have no extra properties.
 */
type SimpleActionsFrom<T extends BaseActionObject> = BaseActionObject extends T
  ? T // If actions are unspecified, all action types are allowed (unsafe)
  : ExtractWithSimpleSupport<T>;

export type BaseAction<
  TContext extends MachineContext,
  TEvent extends EventObject,
  TAction extends BaseActionObject
> =
  | ChooseAction<TContext, TEvent>
  | BaseDynamicActionObject<TContext, TEvent, TAction, any>
  | SimpleActionsFrom<TAction>['type']
  | Exclude<TAction, BaseDynamicActionObject<TContext, TEvent, TAction, any>>
  | ActionFunction<TContext, TEvent>;

export type BaseActions<
  TContext extends MachineContext,
  TEvent extends EventObject,
  TAction extends BaseActionObject
> = SingleOrArray<BaseAction<TContext, TEvent, TAction>>;

export type Actions<
  TContext extends MachineContext,
  TEvent extends EventObject
> = SingleOrArray<Action<TContext, TEvent>>;

export type StateKey = string | State<any>;

export interface StateValueMap {
  [key: string]: StateValue;
}

/**
 * The string or object representing the state value relative to the parent state node.
 *
 * - For a child atomic state node, this is a string, e.g., `"pending"`.
 * - For complex state nodes, this is an object, e.g., `{ success: "someChildState" }`.
 */
export type StateValue = string | StateValueMap;

export type GuardPredicate<
  TContext extends MachineContext,
  TEvent extends EventObject
> = (
  context: TContext,
  event: TEvent,
  meta: GuardMeta<TContext, TEvent>
) => boolean;

export interface DefaultGuardObject<
  TContext extends MachineContext,
  TEvent extends EventObject
> {
  type: string;
  params?: { [key: string]: any };
  /**
   * Nested guards
   */
  children?: Array<GuardObject<TContext, TEvent>>;
  predicate?: GuardPredicate<TContext, TEvent>;
}

export type GuardEvaluator<
  TContext extends MachineContext,
  TEvent extends EventObject
> = (
  guard: GuardDefinition<TContext, TEvent>,
  context: TContext,
  _event: SCXML.Event<TEvent>,
  state: State<TContext, TEvent>,
  machine: StateMachine<TContext, TEvent>
) => boolean;

export interface GuardMeta<
  TContext extends MachineContext,
  TEvent extends EventObject
> extends StateMeta<TContext, TEvent> {
  guard: GuardDefinition<TContext, TEvent>;
  evaluate: GuardEvaluator<TContext, TEvent>;
}

export type GuardConfig<
  TContext extends MachineContext,
  TEvent extends EventObject
> = string | GuardPredicate<TContext, TEvent> | GuardObject<TContext, TEvent>;

export type GuardObject<
  TContext extends MachineContext,
  TEvent extends EventObject
> = BooleanGuardObject<TContext, TEvent> | DefaultGuardObject<TContext, TEvent>;

export interface GuardDefinition<
  TContext extends MachineContext,
  TEvent extends EventObject
> {
  type: string;
  children?: Array<GuardDefinition<TContext, TEvent>>;
  predicate?: GuardPredicate<TContext, TEvent>;
  params: { [key: string]: any };
}

export interface BooleanGuardObject<
  TContext extends MachineContext,
  TEvent extends EventObject
> {
  type: 'xstate.boolean';
  children: Array<GuardConfig<TContext, TEvent>>;
  params: {
    op: 'and' | 'or' | 'not';
  };
  predicate: undefined;
}

export interface BooleanGuardDefinition<
  TContext extends MachineContext,
  TEvent extends EventObject
> extends GuardDefinition<TContext, TEvent> {
  type: 'xstate.boolean';
  params: {
    op: 'and' | 'or' | 'not';
  };
}

export type TransitionTarget<
  TContext extends MachineContext,
  TEvent extends EventObject
> = SingleOrArray<string | StateNode<TContext, TEvent>>;

export type TransitionTargets<TContext extends MachineContext> = Array<
  string | StateNode<TContext, any>
>;

export interface TransitionConfig<
  TContext extends MachineContext,
  TEvent extends EventObject
> {
  guard?: GuardConfig<TContext, TEvent>;
  actions?: Actions<TContext, TEvent>;
  internal?: boolean;
  target?: TransitionTarget<TContext, TEvent>;
  meta?: Record<string, any>;
  description?: string;
}

export interface TargetTransitionConfig<
  TContext extends MachineContext,
  TEvent extends EventObject
> extends TransitionConfig<TContext, TEvent> {
  target: TransitionTarget<TContext, TEvent>; // TODO: just make this non-optional
}

export type ConditionalTransitionConfig<
  TContext extends MachineContext,
  TEvent extends EventObject = EventObject
> = Array<TransitionConfig<TContext, TEvent>>;

export interface InitialTransitionConfig<
  TContext extends MachineContext,
  TEvent extends EventObject
> extends TransitionConfig<TContext, TEvent> {
  guard?: never;
  target: TransitionTarget<TContext, TEvent>;
}

export type Transition<
  TContext extends MachineContext,
  TEvent extends EventObject = EventObject
> =
  | string
  | TransitionConfig<TContext, TEvent>
  | ConditionalTransitionConfig<TContext, TEvent>;

type ExcludeType<A> = { [K in Exclude<keyof A, 'type'>]: A[K] };

type ExtractExtraParameters<A, T> = A extends { type: T }
  ? ExcludeType<A>
  : never;

type ExtractWithSimpleSupport<T extends { type: string }> = T extends any
  ? { type: T['type'] } extends T
    ? T
    : never
  : never;

type NeverIfEmpty<T> = {} extends T ? never : T;

export interface PayloadSender<TEvent extends EventObject> {
  /**
   * Send an event object or just the event type, if the event has no other payload
   */
  (
    event:
      | SCXML.Event<TEvent>
      | TEvent
      | ExtractWithSimpleSupport<TEvent>['type']
  ): void;
  /**
   * Send an event type and its payload
   */
  <K extends TEvent['type']>(
    eventType: K,
    payload: NeverIfEmpty<ExtractExtraParameters<TEvent, K>>
  ): void;
}

export type Receiver<TEvent extends EventObject> = (
  listener: (event: TEvent) => void
) => void;

export type InvokeCallback<
  TEvent extends EventObject = AnyEventObject,
  TSentEvent extends EventObject = AnyEventObject
> = (
  callback: Sender<TSentEvent>,
  onReceive: Receiver<TEvent>
) => (() => void) | Promise<any> | void;

export type BehaviorCreator<
  TContext extends MachineContext,
  TEvent extends EventObject
> = (
  context: TContext,
  event: TEvent,
  meta: {
    id: string;
    data?: any;
    src: InvokeSourceDefinition;
    _event: SCXML.Event<TEvent>;
    meta: MetaObject | undefined;
  }
) => Behavior<any, any>;

export interface InvokeMeta {
  data: any;
  src: InvokeSourceDefinition;
  meta: MetaObject | undefined;
}

export interface InvokeDefinition<
  TContext extends MachineContext,
  TEvent extends EventObject
> {
  id: string;
  /**
   * The source of the actor's behavior to be invoked
   */
  src: InvokeSourceDefinition;
  /**
   * If `true`, events sent to the parent service will be forwarded to the invoked service.
   *
   * Default: `false`
   */
  autoForward?: boolean;
  /**
   * Data from the parent machine's context to set as the (partial or full) context
   * for the invoked child machine.
   *
   * Data should be mapped to match the child machine's context shape.
   */
  data?: Mapper<TContext, TEvent, any> | PropertyMapper<TContext, TEvent, any>;
  /**
   * The transition to take upon the invoked child machine reaching its final top-level state.
   */
  onDone?:
    | string
    | SingleOrArray<TransitionConfig<TContext, DoneInvokeEvent<any>>>;
  /**
   * The transition to take upon the invoked child machine sending an error event.
   */
  onError?:
    | string
    | SingleOrArray<TransitionConfig<TContext, DoneInvokeEvent<any>>>;

  toJSON: () => Omit<
    InvokeDefinition<TContext, TEvent>,
    'onDone' | 'onError' | 'toJSON'
  >;
  meta: MetaObject | undefined;
}

export interface Delay {
  id: string;
  /**
   * The time to delay the event, in milliseconds.
   */
  delay: number;
}

export type DelayedTransitions<
  TContext extends MachineContext,
  TEvent extends EventObject
> =
  | Record<
      string | number,
      string | SingleOrArray<TransitionConfig<TContext, TEvent>>
    >
  | Array<
      TransitionConfig<TContext, TEvent> & {
        delay: number | string | Expr<TContext, TEvent, number>;
      }
    >;

export type StateTypes =
  | 'atomic'
  | 'compound'
  | 'parallel'
  | 'final'
  | 'history'
  | string; // TODO: remove once TS fixes this type-widening issue

export type SingleOrArray<T> = T[] | T;

export type StateNodesConfig<
  TContext extends MachineContext,
  TEvent extends EventObject
> = {
  [K in string]: StateNode<TContext, TEvent>;
};

export type StatesConfig<
  TContext extends MachineContext,
  TEvent extends EventObject,
  TAction extends BaseActionObject = BaseActionObject
> = {
  [K in string]: StateNodeConfig<TContext, TEvent, TAction>;
};

export type StatesDefinition<
  TContext extends MachineContext,
  TEvent extends EventObject
> = {
  [K in string]: StateNodeDefinition<TContext, TEvent>;
};

export type TransitionConfigTarget<
  TContext extends MachineContext,
  TEvent extends EventObject
> = string | undefined | StateNode<TContext, TEvent>;

export type TransitionConfigOrTarget<
  TContext extends MachineContext,
  TEvent extends EventObject
> = SingleOrArray<
  TransitionConfigTarget<TContext, TEvent> | TransitionConfig<TContext, TEvent>
>;

export type TransitionsConfigMap<
  TContext extends MachineContext,
  TEvent extends EventObject
> = {
  [K in TEvent['type']]?: TransitionConfigOrTarget<
    TContext,
    TEvent extends { type: K } ? TEvent : never
  >;
} & {
  ''?: TransitionConfigOrTarget<TContext, TEvent>;
} & {
  '*'?: TransitionConfigOrTarget<TContext, TEvent>;
};

type TransitionsConfigArray<
  TContext extends MachineContext,
  TEvent extends EventObject
> = Array<
  // distribute the union
  | (TEvent extends EventObject
      ? TransitionConfig<TContext, TEvent> & { event: TEvent['type'] }
      : never)
  | (TransitionConfig<TContext, TEvent> & { event: '' })
  | (TransitionConfig<TContext, TEvent> & { event: '*' })
>;

export type TransitionsConfig<
  TContext extends MachineContext,
  TEvent extends EventObject
> =
  | TransitionsConfigMap<TContext, TEvent>
  | TransitionsConfigArray<TContext, TEvent>;

export interface InvokeSourceDefinition {
  [key: string]: any;
  type: string;
}

export interface InvokeConfig<
  TContext extends MachineContext,
  TEvent extends EventObject
> {
  /**
   * The unique identifier for the invoked machine. If not specified, this
   * will be the machine's own `id`, or the URL (from `src`).
   */
  id?: string;
  /**
   * The source of the machine to be invoked, or the machine itself.
   */
  src: string | InvokeSourceDefinition | BehaviorCreator<TContext, TEvent>;
  /**
   * If `true`, events sent to the parent service will be forwarded to the invoked service.
   *
   * Default: `false`
   */
  autoForward?: boolean;
  /**
   * Data from the parent machine's context to set as the (partial or full) context
   * for the invoked child machine.
   *
   * Data should be mapped to match the child machine's context shape.
   */
  data?: Mapper<TContext, TEvent, any> | PropertyMapper<TContext, TEvent, any>;
  /**
   * The transition to take upon the invoked child machine reaching its final top-level state.
   */
  onDone?:
    | string
    | SingleOrArray<TransitionConfig<TContext, DoneInvokeEvent<any>>>;
  /**
   * The transition to take upon the invoked child machine sending an error event.
   */
  onError?:
    | string
    | SingleOrArray<TransitionConfig<TContext, DoneInvokeEvent<any>>>;
  /**
   * Meta data related to this invocation
   */
  meta?: MetaObject;
}

export interface StateNodeConfig<
  TContext extends MachineContext,
  TEvent extends EventObject,
  TAction extends BaseActionObject = BaseActionObject
> {
  /**
   * The relative key of the state node, which represents its location in the overall state value.
   * This is automatically determined by the configuration shape via the key where it was defined.
   */
  key?: string;
  /**
   * The initial state transition.
   */
  initial?:
    | InitialTransitionConfig<TContext, TEvent>
    | SingleOrArray<string>
    | undefined;
  /**
   * The type of this state node:
   *
   *  - `'atomic'` - no child state nodes
   *  - `'compound'` - nested child state nodes (XOR)
   *  - `'parallel'` - orthogonal nested child state nodes (AND)
   *  - `'history'` - history state node
   *  - `'final'` - final state node
   */
  type?: 'atomic' | 'compound' | 'parallel' | 'final' | 'history';
  /**
   * Indicates whether the state node is a history state node, and what
   * type of history:
   * shallow, deep, true (shallow), false (none), undefined (none)
   */
  history?: 'shallow' | 'deep' | boolean | undefined;
  /**
   * The mapping of state node keys to their state node configurations (recursive).
   */
  states?: StatesConfig<TContext, TEvent, TAction> | undefined;
  /**
   * The services to invoke upon entering this state node. These services will be stopped upon exiting this state node.
   */
  invoke?: SingleOrArray<
    string | BehaviorCreator<TContext, TEvent> | InvokeConfig<TContext, TEvent>
  >;
  /**
   * The mapping of event types to their potential transition(s).
   */
  on?: TransitionsConfig<TContext, TEvent>;
  /**
   * The action(s) to be executed upon entering the state node.
   */
  entry?: BaseActions<TContext, TEvent, TAction>;
  /**
   * The action(s) to be executed upon exiting the state node.
   */
  exit?: BaseActions<TContext, TEvent, TAction>;
  /**
   * The potential transition(s) to be taken upon reaching a final child state node.
   *
   * This is equivalent to defining a `[done(id)]` transition on this state node's `on` property.
   */
  onDone?: string | SingleOrArray<TransitionConfig<TContext, DoneEventObject>>;
  /**
   * The mapping (or array) of delays (in milliseconds) to their potential transition(s).
   * The delayed transitions are taken after the specified delay in an interpreter.
   */
  after?: DelayedTransitions<TContext, TEvent>;

  /**
   * An eventless transition that is always taken when this state node is active.
   * Equivalent to a transition specified as an empty `''`' string in the `on` property.
   */
  always?: TransitionConfigOrTarget<TContext, TEvent>;
  /**
   * @private
   */
  parent?: StateNode<TContext, TEvent>;
  strict?: boolean | undefined;
  /**
   * The meta data associated with this state node, which will be returned in State instances.
   */
  meta?: any;
  /**
   * The data sent with the "done.state._id_" event if this is a final state node.
   *
   * The data will be evaluated with the current `context` and placed on the `.data` property
   * of the event.
   */
  data?: Mapper<TContext, TEvent, any> | PropertyMapper<TContext, TEvent, any>;
  /**
   * The unique ID of the state node, which can be referenced as a transition target via the
   * `#id` syntax.
   */
  id?: string | undefined;
  /**
   * The string delimiter for serializing the path to a string. The default is "."
   */
  delimiter?: string;
  /**
   * The order this state node appears. Corresponds to the implicit SCXML document order.
   */
  order?: number;

  /**
   * The tags for this state node, which are accumulated into the `state.tags` property.
   */
  tags?: SingleOrArray<string>;
  /**
   * Whether actions should be called in order.
   * When `false` (default), `assign(...)` actions are prioritized before other actions.
   *
   * @default false
   */
  preserveActionOrder?: boolean;
  /**
   * A text description of the state node
   */
  description?: string;
}

export interface StateNodeDefinition<
  TContext extends MachineContext,
  TEvent extends EventObject
> {
  id: string;
  version?: string | undefined;
  key: string;
  context: TContext;
  type: 'atomic' | 'compound' | 'parallel' | 'final' | 'history';
  initial: InitialTransitionDefinition<TContext, TEvent> | undefined;
  history: boolean | 'shallow' | 'deep' | undefined;
  states: StatesDefinition<TContext, TEvent>;
  on: TransitionDefinitionMap<TContext, TEvent>;
  transitions: Array<TransitionDefinition<TContext, TEvent>>;
  entry: BaseActionObject[];
  exit: BaseActionObject[];
  meta: any;
  order: number;
  data?: FinalStateNodeConfig<TContext, TEvent>['data'];
  invoke: Array<InvokeDefinition<TContext, TEvent>>;
  description?: string;
  tags: string[];
}

export type AnyStateNodeDefinition = StateNodeDefinition<any, any>;

export interface AtomicStateNodeConfig<
  TContext extends MachineContext,
  TEvent extends EventObject
> extends StateNodeConfig<TContext, TEvent> {
  initial?: undefined;
  parallel?: false | undefined;
  states?: undefined;
  onDone?: undefined;
}

export interface HistoryStateNodeConfig<
  TContext extends MachineContext,
  TEvent extends EventObject
> extends AtomicStateNodeConfig<TContext, TEvent> {
  history: 'shallow' | 'deep' | true;
  target: string | undefined;
}

export interface FinalStateNodeConfig<
  TContext extends MachineContext,
  TEvent extends EventObject
> extends AtomicStateNodeConfig<TContext, TEvent> {
  type: 'final';
  /**
   * The data to be sent with the "done.state.<id>" event. The data can be
   * static or dynamic (based on assigners).
   */
  data?: Mapper<TContext, TEvent, any> | PropertyMapper<TContext, TEvent, any>;
}

export type SimpleOrStateNodeConfig<
  TContext extends MachineContext,
  TEvent extends EventObject
> = AtomicStateNodeConfig<TContext, TEvent> | StateNodeConfig<TContext, TEvent>;

export type ActionFunctionMap<
  TContext extends MachineContext,
  TEvent extends EventObject,
  TAction extends BaseActionObject = BaseActionObject
> = {
  [K in TAction['type']]?:
    | DynamicAction<TContext, TEvent, TAction, any>
    | (TAction & { type: K })
    | ActionFunction<
        TContext,
        TEvent,
        TAction extends { type: K } ? TAction : never
      >;
};

export type DelayFunctionMap<
  TContext extends MachineContext,
  TEvent extends EventObject
> = Record<string, DelayConfig<TContext, TEvent>>;

export type DelayConfig<
  TContext extends MachineContext,
  TEvent extends EventObject
> = number | DelayExpr<TContext, TEvent>;

export type ActorMap<
  TContext extends MachineContext,
  TEvent extends EventObject
> = Record<string, BehaviorCreator<TContext, TEvent>>;

export interface MachineImplementations<
  TContext extends MachineContext,
  TEvent extends EventObject,
  TAction extends BaseActionObject = BaseActionObject
> {
  guards: Record<string, GuardPredicate<TContext, TEvent>>;
  actions: ActionFunctionMap<TContext, TEvent, TAction>;
  actors: ActorMap<TContext, TEvent>;
  delays: DelayFunctionMap<TContext, TEvent>;
  context: MaybeLazy<Partial<TContext>>;
}

export interface MachineConfig<
  TContext extends MachineContext,
  TEvent extends EventObject,
  TAction extends BaseActionObject = BaseActionObject
> extends StateNodeConfig<TContext, TEvent, TAction> {
  /**
   * The initial context (extended state)
   */
  context?: TContext | (() => TContext);
  /**
   * The machine's own version.
   */
  version?: string;
  /**
   * If `true`, will use SCXML semantics, such as event token matching.
   */
  scxml?: boolean;
  schema?: MachineSchema<TContext, TEvent>;
}

export interface MachineSchema<
  TContext extends MachineContext,
  TEvent extends EventObject
> {
  context?: TContext;
  events?: TEvent;
  actions?: { type: string; [key: string]: any };
  guards?: { type: string; [key: string]: any };
  services?: { type: string; [key: string]: any };
}

export interface HistoryStateNode<TContext extends MachineContext>
  extends StateNode<TContext> {
  history: 'shallow' | 'deep';
  target: string | undefined;
}

export type HistoryValue<
  TContext extends MachineContext,
  TEvent extends EventObject
> = Record<string, Array<StateNode<TContext, TEvent>>>;

export type StateFrom<
  T extends
    | MachineNode<any, any, any>
    | ((...args: any[]) => MachineNode<any, any, any>)
> = T extends StateMachine<any, any, any>
  ? ReturnType<T['transition']>
  : T extends (...args: any[]) => StateMachine<any, any, any>
  ? ReturnType<ReturnType<T>['transition']>
  : never;

export type Transitions<
  TContext extends MachineContext,
  TEvent extends EventObject
> = Array<TransitionDefinition<TContext, TEvent>>;

export enum ActionTypes {
  Stop = 'xstate.stop',
  Raise = 'xstate.raise',
  Send = 'xstate.send',
  Cancel = 'xstate.cancel',
  NullEvent = '',
  Assign = 'xstate.assign',
  After = 'xstate.after',
  DoneState = 'done.state',
  DoneInvoke = 'done.invoke',
  Log = 'xstate.log',
  Init = 'xstate.init',
  Invoke = 'xstate.invoke',
  ErrorExecution = 'error.execution',
  ErrorCommunication = 'error.communication',
  ErrorPlatform = 'error.platform',
  ErrorCustom = 'xstate.error',
  Update = 'xstate.update',
  Pure = 'xstate.pure',
  Choose = 'xstate.choose'
}

export interface RaiseActionObject<TEvent extends EventObject> {
  type: ActionTypes.Raise;
  params: {
    _event: SCXML.Event<TEvent>;
  };
}

export interface DoneInvokeEvent<TData> extends EventObject {
  data: TData;
}

export interface ErrorExecutionEvent extends EventObject {
  src: string;
  type: ActionTypes.ErrorExecution;
  data: any;
}

export interface ErrorPlatformEvent extends EventObject {
  data: any;
}

export interface SCXMLErrorEvent extends SCXML.Event<any> {
  name:
    | ActionTypes.ErrorExecution
    | ActionTypes.ErrorPlatform
    | ActionTypes.ErrorCommunication;
  data: any;
}

export interface DoneEventObject extends EventObject {
  data?: any;
  toString(): string;
}

export interface UpdateObject extends EventObject {
  id: string | number;
  state: State<any, any>;
}

export type DoneEvent = DoneEventObject & string;

export interface NullEvent {
  type: ActionTypes.NullEvent;
}

export interface InvokeAction {
  type: ActionTypes.Invoke;
  src: InvokeSourceDefinition | ActorRef<any>;
  id: string;
  autoForward?: boolean;
  data?: any;
  exec?: undefined;
  meta: MetaObject | undefined;
}

export interface DynamicInvokeActionObject<
  TContext extends MachineContext,
  TEvent extends EventObject
> {
  type: ActionTypes.Invoke;
  params: InvokeDefinition<TContext, TEvent>;
}

export interface InvokeActionObject extends BaseActionObject {
  type: ActionTypes.Invoke;
  params: {
    src: InvokeSourceDefinition | ActorRef<any>;
    id: string;
    autoForward?: boolean;
    data?: any;
    exec?: undefined;
    ref?: ActorRef<any>;
    meta: MetaObject | undefined;
  };
}

export interface DynamicStopActionObject<
  TContext extends MachineContext,
  TEvent extends EventObject
> {
  type: ActionTypes.Stop;
  params: {
    actor: string | Expr<TContext, TEvent, ActorRef<any>>;
  };
}

export interface StopActionObject {
  type: ActionTypes.Stop;
  params: {
    actor: string | ActorRef<any>;
  };
}

export type DelayExpr<
  TContext extends MachineContext,
  TEvent extends EventObject
> = ExprWithMeta<TContext, TEvent, number>;

export type LogExpr<
  TContext extends MachineContext,
  TEvent extends EventObject
> = ExprWithMeta<TContext, TEvent, any>;

export interface DynamicLogAction<
  TContext extends MachineContext,
  TEvent extends EventObject
> extends BaseDynamicActionObject<
    TContext,
    TEvent,
    LogActionObject,
    {
      label: string | undefined;
      expr: string | LogExpr<TContext, TEvent>;
    }
  > {
  type: ActionTypes.Log;
}

export interface LogActionObject extends BaseActionObject {
  type: ActionTypes.Log;
  params: {
    label: string | undefined;
    value: any;
  };
}

export interface SendActionObject<
  TSentEvent extends EventObject = AnyEventObject
> extends BaseActionObject {
  type: 'xstate.send';
  params: {
    to: string | ActorRef<TSentEvent> | undefined;
    _event: SCXML.Event<TSentEvent>;
    event: TSentEvent;
    delay?: number;
    id: string | number;
  };
}

export type Expr<
  TContext extends MachineContext,
  TEvent extends EventObject,
  T
> = (context: TContext, event: TEvent) => T;

export type ExprWithMeta<
  TContext extends MachineContext,
  TEvent extends EventObject,
  T
> = (context: TContext, event: TEvent, meta: SCXMLEventMeta<TEvent>) => T;

export type SendExpr<
  TContext extends MachineContext,
  TEvent extends EventObject,
  TSentEvent extends EventObject = AnyEventObject
> = ExprWithMeta<TContext, TEvent, TSentEvent>;

export enum SpecialTargets {
  Parent = '#_parent',
  Internal = '#_internal'
}

export interface SendActionOptions<
  TContext extends MachineContext,
  TEvent extends EventObject
> {
  id?: string | number;
  delay?: number | string | DelayExpr<TContext, TEvent>;
  to?:
    | string
    | ExprWithMeta<TContext, TEvent, string | ActorRef<any> | undefined>
    | undefined;
}

export interface DynamicCancelActionObject<
  TContext extends MachineContext,
  TEvent extends EventObject
> {
  type: ActionTypes.Cancel;
  params: {
    sendId: string | ExprWithMeta<TContext, TEvent, string>;
  };
}

export interface CancelActionObject extends BaseActionObject {
  type: ActionTypes.Cancel;
  params: {
    sendId: string;
  };
}

export type Assigner<
  TContext extends MachineContext,
  TEvent extends EventObject
> = (
  context: TContext,
  event: TEvent,
  meta: AssignMeta<TContext, TEvent>
) => Partial<TContext>;

export type PartialAssigner<
  TContext extends MachineContext,
  TEvent extends EventObject,
  TKey extends keyof TContext
> = (
  context: TContext,
  event: TEvent,
  meta: AssignMeta<TContext, TEvent>
) => TContext[TKey];

export type PropertyAssigner<
  TContext extends MachineContext,
  TEvent extends EventObject
> = {
  [K in keyof TContext]?: PartialAssigner<TContext, TEvent, K> | TContext[K];
};

export type Mapper<
  TContext extends MachineContext,
  TEvent extends EventObject,
  TParams extends {}
> = (context: TContext, event: TEvent) => TParams;

export type PropertyMapper<
  TContext extends MachineContext,
  TEvent extends EventObject,
  TParams extends {}
> = {
  [K in keyof TParams]?:
    | ((context: TContext, event: TEvent) => TParams[K])
    | TParams[K];
};

export interface AnyAssignAction extends BaseActionObject {
  type: ActionTypes.Assign;
  assignment: any;
}


export type DynamicAssignAction<
  TContext extends MachineContext,
  TEvent extends EventObject
> = BaseDynamicActionObject<
  TContext,
  TEvent,
  AssignActionObject<TContext> | RaiseActionObject<TEvent>,
  {
    assignment: Assigner<TContext, TEvent> | PropertyAssigner<TContext, TEvent>;
  }
>;

export interface AssignActionObject<TContext extends MachineContext>
  extends BaseActionObject {
  type: ActionTypes.Assign;
  params: {
    context: TContext;
    actions: BaseActionObject[];
  };
}

export interface DynamicPureActionObject<
  TContext extends MachineContext,
  TEvent extends EventObject
> {
  type: ActionTypes.Pure;
  params: {
    get: (
      context: TContext,
      event: TEvent
    ) => SingleOrArray<BaseActionObject> | undefined;
  };
}

export interface PureActionObject extends BaseActionObject {
  type: ActionTypes.Pure;
  params: {
    actions: BaseActionObject[];
  };
}

export interface ChooseAction<
  TContext extends MachineContext,
  TEvent extends EventObject
> extends BaseActionObject {
  type: ActionTypes.Choose;
  params: {
    guards: Array<ChooseCondition<TContext, TEvent>>;
  };
}

export interface StaticChooseAction extends BaseActionObject {
  type: ActionTypes.Choose;
<<<<<<< HEAD
  params: {
    actions: BaseActionObject[];
  };
=======
  guards: Array<ChooseCondition<TContext, TEvent>>;
>>>>>>> cfa39add
}

export interface TransitionDefinition<
  TContext extends MachineContext,
  TEvent extends EventObject
> extends TransitionConfig<TContext, TEvent> {
  target: Array<StateNode<TContext, TEvent>> | undefined;
  source: StateNode<TContext, TEvent>;
  actions: BaseActionObject[];
  guard?: GuardDefinition<TContext, TEvent>;
  eventType: TEvent['type'] | NullEvent['type'] | '*';
  toJSON: () => {
    target: string[] | undefined;
    source: string;
    actions: BaseActionObject[];
    guard?: GuardDefinition<TContext, TEvent>;
    eventType: TEvent['type'] | NullEvent['type'] | '*';
    meta?: Record<string, any>;
  };
}

export interface InitialTransitionDefinition<
  TContext extends MachineContext,
  TEvent extends EventObject
> extends TransitionDefinition<TContext, TEvent> {
  target: Array<StateNode<TContext, TEvent>>;
  guard?: never;
}

export type TransitionDefinitionMap<
  TContext extends MachineContext,
  TEvent extends EventObject
> = {
  [K in TEvent['type'] | NullEvent['type'] | '*']: Array<
    TransitionDefinition<
      TContext,
      K extends TEvent['type'] ? Extract<TEvent, { type: K }> : EventObject
    >
  >;
};

export interface DelayedTransitionDefinition<
  TContext extends MachineContext,
  TEvent extends EventObject
> extends TransitionDefinition<TContext, TEvent> {
  delay: number | string | DelayExpr<TContext, TEvent>;
}

export interface Edge<
  TContext extends MachineContext,
  TEvent extends EventObject,
  TEventType extends TEvent['type'] = string
> {
  event: TEventType;
  source: StateNode<TContext, TEvent>;
  target: StateNode<TContext, TEvent>;
  cond?: GuardConfig<TContext, TEvent & { type: TEventType }>;
  actions: Array<Action<TContext, TEvent>>;
  meta?: MetaObject;
  transition: TransitionDefinition<TContext, TEvent>;
}
export interface NodesAndEdges<
  TContext extends MachineContext,
  TEvent extends EventObject
> {
  nodes: StateNode[];
  edges: Array<Edge<TContext, TEvent, TEvent['type']>>;
}

export interface Segment<
  TContext extends MachineContext,
  TEvent extends EventObject
> {
  /**
   * From state.
   */
  state: State<TContext, TEvent>;
  /**
   * Event from state.
   */
  event: TEvent;
}

export interface PathItem<
  TContext extends MachineContext,
  TEvent extends EventObject
> {
  state: State<TContext, TEvent>;
  path: Array<Segment<TContext, TEvent>>;
  weight?: number;
}

export interface PathMap<
  TContext extends MachineContext,
  TEvent extends EventObject
> {
  [key: string]: PathItem<TContext, TEvent>;
}

export interface PathsItem<
  TContext extends MachineContext,
  TEvent extends EventObject
> {
  state: State<TContext, TEvent>;
  paths: Array<Array<Segment<TContext, TEvent>>>;
}

export interface PathsMap<
  TContext extends MachineContext,
  TEvent extends EventObject
> {
  [key: string]: PathsItem<TContext, TEvent>;
}

export interface TransitionMap {
  state: StateValue | undefined;
}

export interface AdjacencyMap {
  [stateId: string]: Record<string, TransitionMap>;
}

export interface ValueAdjacencyMap<
  TContext extends MachineContext,
  TEvent extends EventObject
> {
  [stateId: string]: Record<string, State<TContext, TEvent>>;
}

export interface SCXMLEventMeta<TEvent extends EventObject> {
  _event: SCXML.Event<TEvent>;
}

export interface StateMeta<
  TContext extends MachineContext,
  TEvent extends EventObject
> {
  state: State<TContext, TEvent, any>;
  _event: SCXML.Event<TEvent>;
}

export interface Typestate<TContext extends MachineContext> {
  value: StateValue;
  context: TContext;
}

export interface StateLike<TContext extends MachineContext> {
  value: StateValue;
  context: TContext;
  event: EventObject;
  _event: SCXML.Event<EventObject>;
}

export interface StateConfig<
  TContext extends MachineContext,
  TEvent extends EventObject
> {
  value: StateValue;
  context: TContext;
  _event: SCXML.Event<TEvent>;
  _sessionid: string | null;
  history?: State<TContext, TEvent>;
  historyValue?: HistoryValue<TContext, TEvent>;
  actions?: BaseActionObject[];
  meta?: any;
  configuration: Array<StateNode<TContext, TEvent>>;
  transitions: Array<TransitionDefinition<TContext, TEvent>>;
  children: Record<string, ActorRef<any>>;
  done?: boolean;
  tags?: Set<string>;
  machine?: MachineNode<TContext, TEvent, any>;
}

export interface InterpreterOptions {
  clock: Clock;
  logger: (...args: any[]) => void;
  parent?: ActorRef<any>;
  /**
   * If `true`, defers processing of sent events until the service
   * is initialized (`.start()`). Otherwise, an error will be thrown
   * for events sent to an uninitialized service.
   *
   * Default: `true`
   */
  deferEvents: boolean;
  /**
   * The custom `id` for referencing this service.
   */
  id?: string;
  /**
   * If `true`, states and events will be logged to Redux DevTools.
   *
   * Default: `false`
   */
  devTools: boolean | DevToolsAdapter; // TODO: add enhancer options
  /**
   * If `true`, events from the parent will be sent to this interpreter.
   *
   * Default: `false`
   */
  autoForward?: boolean;

  sync?: boolean;
  execute?: boolean;
}

export type AnyInterpreter = Interpreter<any, any, any>;

/**
 * Represents the `Interpreter` type of a given `MachineNode`.
 *
 * @typeParam TM - the machine to infer the interpreter's types from
 */
export type InterpreterOf<
  TM extends StateMachine<any, any, any>
> = TM extends StateMachine<infer TContext, infer TEvent, infer TTypestate>
  ? Interpreter<TContext, TEvent, TTypestate>
  : never;

export declare namespace SCXML {
  // tslint:disable-next-line:no-shadowed-variable
  export interface Event<TEvent extends EventObject> {
    /**
     * This is a character string giving the name of the event.
     * The SCXML Processor must set the name field to the name of this event.
     * It is what is matched against the 'event' attribute of <transition>.
     * Note that transitions can do additional tests by using the value of this field
     * inside boolean expressions in the 'cond' attribute.
     */
    name: string;
    /**
     * This field describes the event type.
     * The SCXML Processor must set it to: "platform" (for events raised by the platform itself, such as error events),
     * "internal" (for events raised by <raise> and <send> with target '_internal')
     * or "external" (for all other events).
     */
    type: 'platform' | 'internal' | 'external';
    /**
     * If the sending entity has specified a value for this, the Processor must set this field to that value
     * (see C Event I/O Processors for details).
     * Otherwise, in the case of error events triggered by a failed attempt to send an event,
     * the Processor must set this field to the send id of the triggering <send> element.
     * Otherwise it must leave it blank.
     */
    sendid?: string;
    /**
     * This is a URI, equivalent to the 'target' attribute on the <send> element.
     * For external events, the SCXML Processor should set this field to a value which,
     * when used as the value of 'target', will allow the receiver of the event to <send>
     * a response back to the originating entity via the Event I/O Processor specified in 'origintype'.
     * For internal and platform events, the Processor must leave this field blank.
     */
    origin?: ActorRef<any>;
    /**
     * This is equivalent to the 'type' field on the <send> element.
     * For external events, the SCXML Processor should set this field to a value which,
     * when used as the value of 'type', will allow the receiver of the event to <send>
     * a response back to the originating entity at the URI specified by 'origin'.
     * For internal and platform events, the Processor must leave this field blank.
     */
    origintype?: string;
    /**
     * If this event is generated from an invoked child process, the SCXML Processor
     * must set this field to the invoke id of the invocation that triggered the child process.
     * Otherwise it must leave it blank.
     */
    invokeid?: string;
    /**
     * This field contains whatever data the sending entity chose to include in this event.
     * The receiving SCXML Processor should reformat this data to match its data model,
     * but must not otherwise modify it.
     *
     * If the conversion is not possible, the Processor must leave the field blank
     * and must place an error 'error.execution' in the internal event queue.
     */
    data: TEvent;
    /**
     * @private
     */
    $$type: 'scxml';
  }
}

// TODO: should only take in behaviors
export type Spawnable =
  | StateMachine<any, any, any>
  | PromiseLike<any>
  | InvokeCallback
  | Subscribable<any>
  | Behavior<any, any>;

// Taken from RxJS
export type Observer<T> =
  | {
      next: (value: T) => void;
      error?: (err: any) => void;
      complete?: () => void;
    }
  | {
      next?: (value: T) => void;
      error: (err: any) => void;
      complete?: () => void;
    }
  | {
      next?: (value: T) => void;
      error?: (err: any) => void;
      complete: () => void;
    };

export interface Subscription {
  unsubscribe(): void;
}

export interface Subscribable<T> {
  subscribe(
    next: (value: T) => void,
    error?: (error: any) => void,
    complete?: () => void
  ): Subscription;
  subscribe(observer: Observer<T>): Subscription;
}

export type ExtractEvent<
  TEvent extends EventObject,
  TEventType extends TEvent['type']
> = TEvent extends { type: TEventType } ? TEvent : never;

export interface BaseActorRef<TEvent extends EventObject> {
  send: (event: TEvent) => void;
}

export interface ActorLike<TCurrent, TEvent extends EventObject>
  extends Subscribable<TCurrent> {
  send: Sender<TEvent>;
}

export type Sender<TEvent extends EventObject> = (event: TEvent) => void;

export interface ActorRef<TEvent extends EventObject, TEmitted = any>
  extends Subscribable<TEmitted> {
  name: string;
  send: (event: TEvent) => void;
  start?: () => void;
  getSnapshot: () => TEmitted | undefined;
  stop?: () => void;
  toJSON?: () => any;
}

export type ActorRefFrom<T extends Spawnable> = T extends StateMachine<
  infer TContext,
  infer TEvent,
  infer TTypestate
>
  ? ActorRef<TEvent, State<TContext, TEvent, TTypestate>>
  : T extends (
      ...args: any[]
    ) => StateMachine<infer TContext, infer TEvent, infer TTypestate>
  ? ActorRef<TEvent, State<TContext, TEvent, TTypestate>>
  : T extends Promise<infer U>
  ? ActorRef<never, U>
  : T extends Behavior<infer TEvent1, infer TEmitted>
  ? ActorRef<TEvent1, TEmitted>
  : T extends (...args: any[]) => Behavior<infer TEvent1, infer TEmitted>
  ? ActorRef<TEvent1, TEmitted>
  : never;

export type DevToolsAdapter = (service: AnyInterpreter) => void;

export type Lazy<T> = () => T;
export type MaybeLazy<T> = T | Lazy<T>;

export type InterpreterFrom<
  T extends
    | MachineNode<any, any, any>
    | ((...args: any[]) => MachineNode<any, any, any>)
> = T extends MachineNode<infer TContext, infer TEvent, infer TTypestate>
  ? Interpreter<TContext, TEvent, TTypestate>
  : T extends (
      ...args: any[]
    ) => MachineNode<infer TContext, infer TEvent, infer TTypestate>
  ? Interpreter<TContext, TEvent, TTypestate>
  : never;

export type EventOfMachine<
  TMachine extends MachineNode<any, any>
> = TMachine extends MachineNode<any, infer E> ? E : never;

export interface ActorContext<TEvent extends EventObject, TEmitted> {
  parent?: ActorRef<any, any>;
  self: ActorRef<TEvent, TEmitted>;
  name: string;
  observers: Set<Observer<TEmitted>>;
  _event: SCXML.Event<TEvent>;
}

export interface Behavior<TEvent extends EventObject, TEmitted = any> {
  transition: (
    state: TEmitted,
    message: TEvent | LifecycleSignal,
    ctx: ActorContext<TEvent, TEmitted>
  ) => TEmitted;
  initialState: TEmitted;
  start?: (actorCtx: ActorContext<TEvent, TEmitted>) => TEmitted;
  subscribe?: (observer: Observer<TEmitted>) => Subscription | undefined;
}

export type EmittedFrom<T> = ReturnTypeOrValue<T> extends infer R
  ? R extends ActorRef<infer _, infer TEmitted>
    ? TEmitted
    : R extends Behavior<infer _, infer TEmitted>
    ? TEmitted
    : R extends ActorContext<infer _, infer TEmitted>
    ? TEmitted
    : never
  : never;

export type EventFrom<T> = ReturnTypeOrValue<T> extends infer R
  ? R extends MachineNode<infer _, infer TEvent, infer ___>
    ? TEvent
    : R extends Model<infer _, infer TEvent, infer __, infer ___>
    ? TEvent
    : R extends State<infer _, infer TEvent, infer ___>
    ? TEvent
    : R extends Interpreter<infer _, infer TEvent, infer ___>
    ? TEvent
    : never
  : never;

/**
 * Events that do not require payload
 */
export type SimpleEventsOf<
  TEvent extends EventObject
> = ExtractWithSimpleSupport<TEvent>;

export type ContextFrom<T> = ReturnTypeOrValue<T> extends infer R
  ? R extends MachineNode<infer TContext, infer __, infer ___>
    ? TContext
    : R extends Model<infer TContext, infer _, infer __, infer ___>
    ? TContext
    : R extends State<infer TContext, infer __, infer ___>
    ? TContext
    : R extends Interpreter<infer TContext, infer __, infer ___>
    ? TContext
    : never
  : never;<|MERGE_RESOLUTION|>--- conflicted
+++ resolved
@@ -1086,7 +1086,6 @@
   assignment: any;
 }
 
-
 export type DynamicAssignAction<
   TContext extends MachineContext,
   TEvent extends EventObject
@@ -1140,13 +1139,9 @@
 
 export interface StaticChooseAction extends BaseActionObject {
   type: ActionTypes.Choose;
-<<<<<<< HEAD
   params: {
     actions: BaseActionObject[];
   };
-=======
-  guards: Array<ChooseCondition<TContext, TEvent>>;
->>>>>>> cfa39add
 }
 
 export interface TransitionDefinition<
