--- conflicted
+++ resolved
@@ -35,11 +35,7 @@
 import { State } from './State';
 import * as actionTypes from './actionTypes';
 import { toActionObject } from './actions';
-<<<<<<< HEAD
-import { isAtomicStateNode, formatInitialTransition } from './stateUtils';
-=======
 import { formatInitialTransition } from './stateUtils';
->>>>>>> abc31bf9
 import {
   getDelayedTransitions,
   formatTransitions,
@@ -227,16 +223,6 @@
         : undefined;
   }
 
-  /**
-   * The initial state node transition.
-   */
-  public get initial():
-    | InitialTransitionDefinition<TContext, TEvent>
-    | undefined {
-    return this.config.initial
-      ? formatInitialTransition(this, this.config.initial)
-      : undefined;
-  }
   /**
    * The well-structured state node definition.
    */
@@ -432,37 +418,6 @@
     return selectedTransition ? [selectedTransition] : undefined;
   }
 
-<<<<<<< HEAD
-  public get initialStateValue(): StateValue | undefined {
-    if (this.__cache.initialStateValue) {
-      return this.__cache.initialStateValue;
-    }
-
-    let initialStateValue: StateValue | undefined;
-
-    if (this.type === 'parallel') {
-      initialStateValue = mapFilterValues(
-        this.states as Record<string, StateNode<TContext, any, TEvent>>,
-        state => state.initialStateValue || EMPTY_OBJECT,
-        stateNode => !(stateNode.type === 'history')
-      );
-    } else if (this.initial !== undefined) {
-      const [initialTargetNode] = this.initial.target;
-
-      initialStateValue = (isAtomicStateNode(initialTargetNode)
-        ? initialTargetNode.key
-        : {
-            [initialTargetNode.key]: initialTargetNode.initialStateValue
-          }) as StateValue;
-    }
-
-    this.__cache.initialStateValue = initialStateValue;
-
-    return this.__cache.initialStateValue;
-  }
-
-=======
->>>>>>> abc31bf9
   /**
    * The target state value of the history state node, if it exists. This represents the
    * default state value to transition to if no history value exists yet.
