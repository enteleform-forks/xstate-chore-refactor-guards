import {
  keys,
  flatten,
  toStatePath,
  toArray,
  warn,
  isArray,
  isFunction,
  isString,
  toTransitionConfigArray,
  normalizeTarget,
  toStateValue,
  mapContext,
  toSCXMLEvent
} from './utils';
import {
  BaseActionObject,
  EventObject,
  InvokeActionObject,
  StateValue,
  TransitionConfig,
  TransitionDefinition,
  DelayedTransitionDefinition,
  NullEvent,
  SingleOrArray,
  DelayExpr,
  SCXML,
  Transitions,
  StateValueMap,
  RaiseActionObject,
  SpecialTargets,
  HistoryValue,
  InitialTransitionConfig,
  InitialTransitionDefinition,
  Event,
  ChooseAction,
  StopActionObject,
<<<<<<< HEAD
  MachineContext
=======
  AnyEventObject,
  InvokeSourceDefinition,
  MachineContext,
  EventObject,
  StateValue,
  InvokeAction
>>>>>>> 20671291
} from './types';
import { State } from './State';
import type { StateNode } from './StateNode';
import {
  after,
  done,
  doneInvoke,
  error,
  toActionObjects,
  initEvent,
  actionTypes,
  toActionObject,
  resolveActionObject
} from './actions';
import { send } from './actions/send';
import { cancel } from './actions/cancel';
import { invoke } from './actions/invoke';
import { stop } from './actions/stop';
import { IS_PRODUCTION } from './environment';
import { STATE_IDENTIFIER, NULL_EVENT, WILDCARD } from './constants';
import { isSpawnedActorRef } from './actor';
import type { StateMachine } from './StateMachine';
import { evaluateGuard, toGuardDefinition } from './guards';
import { ExecutableAction } from '../actions/ExecutableAction';
import { DynamicAction } from '../actions/DynamicAction';
import type { StateNode } from './StateNode';

type Configuration<
  TContext extends MachineContext,
  TE extends EventObject
> = Iterable<StateNode<TContext, TE>>;

type AdjList<TContext extends MachineContext, TE extends EventObject> = Map<
  StateNode<TContext, TE>,
  Array<StateNode<TContext, TE>>
>;

export const isAtomicStateNode = (stateNode: StateNode<any, any>) =>
  stateNode.type === 'atomic' || stateNode.type === 'final';

export function getChildren<
  TContext extends MachineContext,
  TE extends EventObject
>(stateNode: StateNode<TContext, TE>): Array<StateNode<TContext, TE>> {
  return keys(stateNode.states).map((key) => stateNode.states[key]);
}

export function getProperAncestors<
  TContext extends MachineContext,
  TEvent extends EventObject
>(
  stateNode: StateNode<TContext, TEvent>,
  toStateNode: StateNode<TContext, TEvent> | null
): Array<typeof stateNode> {
  const ancestors: Array<typeof stateNode> = [];

  // add all ancestors
  let m = stateNode.parent;
  while (m && m !== toStateNode) {
    ancestors.push(m);
    m = m.parent;
  }

  return ancestors;
}

export function getAllStateNodes<
  TContext extends MachineContext,
  TE extends EventObject
>(stateNode: StateNode<TContext, TE>): Array<StateNode<TContext, TE>> {
  const stateNodes = [stateNode];

  if (isAtomicStateNode(stateNode)) {
    return stateNodes;
  }

  return stateNodes.concat(
    flatten(getChildren(stateNode).map(getAllStateNodes))
  );
}

export function getConfiguration<
  TContext extends MachineContext,
  TE extends EventObject
>(
  stateNodes: Iterable<StateNode<TContext, TE>>
): Iterable<StateNode<TContext, TE>> {
  const configuration = new Set(stateNodes);
  const mutConfiguration = new Set(stateNodes);

  const adjList = getAdjList(mutConfiguration);

  // add descendants
  for (const s of configuration) {
    // if previously active, add existing child nodes
    if (s.type === 'compound' && (!adjList.get(s) || !adjList.get(s)!.length)) {
      getInitialStateNodes(s).forEach((sn) => mutConfiguration.add(sn));
    } else {
      if (s.type === 'parallel') {
        for (const child of getChildren(s)) {
          if (child.type === 'history') {
            continue;
          }

          if (!mutConfiguration.has(child)) {
            getInitialStateNodes(child).forEach((sn) =>
              mutConfiguration.add(sn)
            );
          }
        }
      }
    }
  }

  // add all ancestors
  for (const s of mutConfiguration) {
    let m = s.parent;

    while (m) {
      mutConfiguration.add(m);
      m = m.parent;
    }
  }

  return mutConfiguration;
}

function getValueFromAdj<
  TContext extends MachineContext,
  TE extends EventObject
>(
  baseNode: StateNode<TContext, TE>,
  adjList: AdjList<TContext, TE>
): StateValue {
  const childStateNodes = adjList.get(baseNode);

  if (!childStateNodes) {
    return {}; // todo: fix?
  }

  if (baseNode.type === 'compound') {
    const childStateNode = childStateNodes[0];
    if (childStateNode) {
      if (isAtomicStateNode(childStateNode)) {
        return childStateNode.key;
      }
    } else {
      return {};
    }
  }

  const stateValue = {};
  childStateNodes.forEach((csn) => {
    stateValue[csn.key] = getValueFromAdj(csn, adjList);
  });

  return stateValue;
}

export function getAdjList<
  TContext extends MachineContext,
  TE extends EventObject
>(configuration: Configuration<TContext, TE>): AdjList<TContext, TE> {
  const adjList: AdjList<TContext, TE> = new Map();

  for (const s of configuration) {
    if (!adjList.has(s)) {
      adjList.set(s, []);
    }

    if (s.parent) {
      if (!adjList.has(s.parent)) {
        adjList.set(s.parent, []);
      }

      adjList.get(s.parent)!.push(s);
    }
  }

  return adjList;
}

export function getStateValue<
  TContext extends MachineContext,
  TE extends EventObject
>(
  rootNode: StateNode<TContext, TE>,
  configuration: Configuration<TContext, TE>
): StateValue {
  const config = getConfiguration(configuration);
  return getValueFromAdj(rootNode, getAdjList(config));
}

export function has<T>(iterable: Iterable<T>, item: T): boolean {
  if (Array.isArray(iterable)) {
    return iterable.some((member) => member === item);
  }

  if (iterable instanceof Set) {
    return iterable.has(item);
  }

  return false; // TODO: fix
}

export function nextEvents<
  TContext extends MachineContext,
  TE extends EventObject
>(configuration: Array<StateNode<TContext, TE>>): Array<TE['type']> {
  return [...new Set(flatten([...configuration.map((sn) => sn.ownEvents)]))];
}

export function isInFinalState<
  TContext extends MachineContext,
  TE extends EventObject
>(
  configuration: Array<StateNode<TContext, TE>>,
  stateNode: StateNode<TContext, TE> = configuration[0].machine.root
): boolean {
  if (stateNode.type === 'compound') {
    return getChildren(stateNode).some(
      (s) => s.type === 'final' && has(configuration, s)
    );
  }
  if (stateNode.type === 'parallel') {
    return getChildren(stateNode).every((sn) =>
      isInFinalState(configuration, sn)
    );
  }

  return false;
}

export const isStateId = (str: string) => str[0] === STATE_IDENTIFIER;

export function getCandidates<TEvent extends EventObject>(
  stateNode: StateNode<any, TEvent>,
  receivedEventType: TEvent['type'] | NullEvent['type'],
  /**
   * If `true`, will use SCXML event partial token matching semantics
   * without the need for the ".*" suffix
   */
  partialMatch: boolean = false
): Array<TransitionDefinition<any, TEvent>> {
  const transient = receivedEventType === NULL_EVENT;
  const candidates = stateNode.transitions.filter((transition) => {
    const { eventType } = transition;
    // First, check the trivial case: event names are exactly equal
    if (eventType === receivedEventType) {
      return true;
    }

    // Transient transitions can't match non-transient events
    if (transient) {
      return false;
    }

    // Then, check if transition is a wildcard transition,
    // which matches any non-transient events
    if (eventType === WILDCARD) {
      return true;
    }

    if (!partialMatch && !eventType.endsWith('.*')) {
      return false;
    }

    if (!IS_PRODUCTION) {
      warn(
        !/.*\*.+/.test(eventType),
        `Wildcards can only be the last token of an event descriptor (e.g., "event.*") or the entire event descriptor ("*"). Check the "${eventType}" event.`
      );
    }

    const partialEventTokens = eventType.split('.');
    const eventTokens = receivedEventType.split('.');

    for (
      let tokenIndex = 0;
      tokenIndex < partialEventTokens.length;
      tokenIndex++
    ) {
      const partialEventToken = partialEventTokens[tokenIndex];
      const eventToken = eventTokens[tokenIndex];

      if (partialEventToken === '*') {
        const isLastToken = tokenIndex === partialEventTokens.length - 1;

        if (!IS_PRODUCTION) {
          warn(
            isLastToken,
            `Infix wildcards in transition events are not allowed. Check the "${eventType}" event.`
          );
        }

        return isLastToken;
      }

      if (partialEventToken !== eventToken) {
        return false;
      }
    }

    return true;
  });

  return candidates;
}
/**
 * All delayed transitions from the config.
 */
export function getDelayedTransitions<
  TContext extends MachineContext,
  TEvent extends EventObject
>(
  stateNode: StateNode<TContext, TEvent>
): Array<DelayedTransitionDefinition<TContext, TEvent>> {
  const afterConfig = stateNode.config.after;
  if (!afterConfig) {
    return [];
  }
  const mutateEntryExit = (
    delay: string | number | DelayExpr<TContext, TEvent>,
    i: number
  ) => {
    const delayRef = isFunction(delay) ? `${stateNode.id}:delay[${i}]` : delay;
    const eventType = after(delayRef, stateNode.id);
    stateNode.entry.push(send(eventType, { delay }));
    stateNode.exit.push(cancel(eventType));
    return eventType;
  };
  const delayedTransitions = isArray(afterConfig)
    ? afterConfig.map((transition, i) => {
        const eventType = mutateEntryExit(transition.delay, i);
        return { ...transition, event: eventType };
      })
    : flatten(
        keys(afterConfig).map((delay, i) => {
          const configTransition = afterConfig[delay];
          const resolvedTransition = isString(configTransition)
            ? { target: configTransition }
            : configTransition;
          const resolvedDelay = !isNaN(+delay) ? +delay : delay;
          const eventType = mutateEntryExit(resolvedDelay, i);
          return toArray(resolvedTransition).map((transition) => ({
            ...transition,
            event: eventType,
            delay: resolvedDelay
          }));
        })
      );
  return delayedTransitions.map((delayedTransition) => {
    const { delay } = delayedTransition;
    return {
      ...formatTransition(stateNode, delayedTransition),
      delay
    };
  });
}

export function formatTransition<
  TContext extends MachineContext,
  TEvent extends EventObject
>(
  stateNode: StateNode<TContext, TEvent>,
  transitionConfig: TransitionConfig<TContext, TEvent> & {
    event: TEvent['type'] | NullEvent['type'] | '*';
  }
): TransitionDefinition<TContext, TEvent> {
  const normalizedTarget = normalizeTarget(transitionConfig.target);
  const internal =
    'internal' in transitionConfig
      ? transitionConfig.internal
      : normalizedTarget
      ? normalizedTarget.some(
          (_target) =>
            isString(_target) && _target[0] === stateNode.machine.delimiter
        )
      : true;
  const { guards } = stateNode.machine.options;
  const target = resolveTarget(stateNode, normalizedTarget);
  if (!IS_PRODUCTION && (transitionConfig as any).cond) {
    throw new Error(
      `State "${stateNode.id}" has declared \`cond\` for one of its transitions. This property has been renamed to \`guard\`. Please update your code.`
    );
  }
  const transition = {
    ...transitionConfig,
    actions: toActionObjects(toArray(transitionConfig.actions)),
    guard: transitionConfig.guard
      ? toGuardDefinition(
          transitionConfig.guard,
          (guardType) => guards[guardType]
        )
      : undefined,
    target,
    source: stateNode,
    internal,
    eventType: transitionConfig.event,
    toJSON: () => ({
      ...transition,
      source: `#${stateNode.id}`,
      target: target ? target.map((t) => `#${t.id}`) : undefined
    })
  };

  Object.defineProperty(transition, 'toJSON', {
    value: () => ({
      ...transition,
      target: transition.target
        ? transition.target.map((t) => `#${t.id}`)
        : undefined,
      source: `#${stateNode.id}`
    })
  });

  return transition;
}
export function formatTransitions<
  TContext extends MachineContext,
  TEvent extends EventObject
>(
  stateNode: StateNode<TContext, TEvent>
): Array<TransitionDefinition<TContext, TEvent>> {
  let onConfig: Array<
    TransitionConfig<TContext, EventObject> & {
      event: string;
    }
  >;
  if (!stateNode.config.on) {
    onConfig = [];
  } else if (Array.isArray(stateNode.config.on)) {
    onConfig = stateNode.config.on;
  } else {
    const {
      [WILDCARD]: wildcardConfigs = [],
      ...strictOnConfigs
    } = stateNode.config.on;
    onConfig = flatten(
      keys(strictOnConfigs)
        .map((key) => {
          const arrayified = toTransitionConfigArray<TContext, EventObject>(
            key,
            strictOnConfigs![key as string]
          );
          // TODO: add dev-mode validation for unreachable transitions
          return arrayified;
        })
        .concat(
          toTransitionConfigArray(
            WILDCARD,
            wildcardConfigs as SingleOrArray<
              TransitionConfig<TContext, EventObject> & {
                event: '*';
              }
            >
          )
        )
    );
  }
  const doneConfig = stateNode.config.onDone
    ? toTransitionConfigArray(
        String(done(stateNode.id)),
        stateNode.config.onDone
      )
    : [];
  const eventlessConfig = stateNode.config.always
    ? toTransitionConfigArray('', stateNode.config.always)
    : [];
  const invokeConfig = flatten(
    stateNode.invoke.map((invokeDef) => {
      const settleTransitions: any[] = [];
      if (invokeDef.onDone) {
        settleTransitions.push(
          ...toTransitionConfigArray(
            String(doneInvoke(invokeDef.id)),
            invokeDef.onDone
          )
        );
      }
      if (invokeDef.onError) {
        settleTransitions.push(
          ...toTransitionConfigArray(
            String(error(invokeDef.id)),
            invokeDef.onError
          )
        );
      }
      return settleTransitions;
    })
  );
  const delayedTransitions = stateNode.after;
  const formattedTransitions = flatten(
    [...doneConfig, ...invokeConfig, ...onConfig, ...eventlessConfig].map(
      (
        transitionConfig: TransitionConfig<TContext, TEvent> & {
          event: TEvent['type'] | NullEvent['type'] | '*';
        }
      ) =>
        toArray(transitionConfig).map((transition) =>
          formatTransition(stateNode, transition)
        )
    )
  );
  for (const delayedTransition of delayedTransitions) {
    formattedTransitions.push(delayedTransition as any);
  }
  return formattedTransitions;
}

export function formatInitialTransition<
  TContext extends MachineContext,
  TEvent extends EventObject
>(
  stateNode: StateNode<TContext, TEvent>,
  _target: SingleOrArray<string> | InitialTransitionConfig<TContext, TEvent>
): InitialTransitionDefinition<TContext, TEvent> {
  if (isString(_target) || isArray(_target)) {
    const targets = toArray(_target).map((t) => {
      // Resolve state string keys (which represent children)
      // to their state node
      const descStateNode = isString(t)
        ? isStateId(t)
          ? stateNode.machine.getStateNodeById(t)
          : stateNode.states[t]
        : t;

      if (!descStateNode) {
        throw new Error(
          `Initial state node "${t}" not found on parent state node #${stateNode.id}`
        );
      }

      if (!isDescendant(descStateNode, stateNode)) {
        throw new Error(
          `Invalid initial target: state node #${descStateNode.id} is not a descendant of #${stateNode.id}`
        );
      }

      return descStateNode;
    });
    const resolvedTarget = resolveTarget(stateNode, targets);

    const transition = {
      source: stateNode,
      actions: [],
      eventType: null as any,
      target: resolvedTarget!,
      toJSON: () => ({
        ...transition,
        source: `#${stateNode.id}`,
        target: resolvedTarget
          ? resolvedTarget.map((t) => `#${t.id}`)
          : undefined
      })
    };

    return transition;
  }

  return formatTransition(stateNode, {
    target: toArray(_target.target).map((t) => {
      if (isString(t)) {
        return isStateId(t) ? t : `${stateNode.machine.delimiter}${t}`;
      }

      return t;
    }),
    actions: _target.actions,
    event: null as any
  }) as InitialTransitionDefinition<TContext, TEvent>;
}

export function resolveTarget<
  TContext extends MachineContext,
  TEvent extends EventObject
>(
  stateNode: StateNode<TContext, TEvent>,
  _target: Array<string | StateNode<TContext, TEvent>> | undefined
): Array<StateNode<TContext, TEvent>> | undefined {
  if (_target === undefined) {
    // an undefined target signals that the state node should not transition from that state when receiving that event
    return undefined;
  }
  return _target.map((target) => {
    if (!isString(target)) {
      return target;
    }
    const isInternalTarget = target[0] === stateNode.machine.delimiter;
    // If internal target is defined on machine,
    // do not include machine key on target
    if (isInternalTarget && !stateNode.parent) {
      return getStateNodeByPath(stateNode, target.slice(1));
    }
    const resolvedTarget = isInternalTarget ? stateNode.key + target : target;
    if (stateNode.parent) {
      try {
        const targetStateNode = getStateNodeByPath(
          stateNode.parent,
          resolvedTarget
        );
        return targetStateNode;
      } catch (err) {
        throw new Error(
          `Invalid transition definition for state node '${stateNode.id}':\n${err.message}`
        );
      }
    } else {
      return getStateNodeByPath(stateNode, resolvedTarget);
    }
  });
}

function resolveHistoryTarget<
  TContext extends MachineContext,
  TEvent extends EventObject
>(
  stateNode: StateNode<TContext, TEvent> & { type: 'history' }
): Array<StateNode<TContext, TEvent>> {
  const normalizedTarget = normalizeTarget<TContext, TEvent>(stateNode.target);
  if (!normalizedTarget) {
    return stateNode.parent!.initial.target;
  }
  return normalizedTarget.map((t) =>
    typeof t === 'string' ? getStateNodeByPath(stateNode, t) : t
  );
}

function isHistoryNode<
  TContext extends MachineContext,
  TEvent extends EventObject
>(
  stateNode: StateNode<TContext, TEvent>
): stateNode is StateNode<TContext, TEvent> & { type: 'history' } {
  return stateNode.type === 'history';
}

export function getInitialStateNodes<
  TContext extends MachineContext,
  TEvent extends EventObject
>(stateNode: StateNode<TContext, TEvent>): Array<StateNode<TContext, TEvent>> {
  const transitions = [
    {
      target: [stateNode],
      source: stateNode,
      actions: [],
      eventType: 'init',
      toJSON: null as any // TODO: fix
    }
  ];
  const mutStatesToEnter = new Set<StateNode<TContext, TEvent>>();
  const mutStatesForDefaultEntry = new Set<StateNode<TContext, TEvent>>();

  computeEntrySet(
    transitions,
    State.from({}),
    mutStatesToEnter,
    mutStatesForDefaultEntry
  );

  return [...mutStatesToEnter];
}
/**
 * Returns the child state node from its relative `stateKey`, or throws.
 */
export function getStateNode<
  TContext extends MachineContext,
  TEvent extends EventObject
>(
  stateNode: StateNode<TContext, TEvent>,
  stateKey: string
): StateNode<TContext, TEvent> {
  if (isStateId(stateKey)) {
    return stateNode.machine.getStateNodeById(stateKey);
  }
  if (!stateNode.states) {
    throw new Error(
      `Unable to retrieve child state '${stateKey}' from '${stateNode.id}'; no child states exist.`
    );
  }
  const result = stateNode.states[stateKey];
  if (!result) {
    throw new Error(
      `Child state '${stateKey}' does not exist on '${stateNode.id}'`
    );
  }
  return result;
}

/**
 * Returns the relative state node from the given `statePath`, or throws.
 *
 * @param statePath The string or string array relative path to the state node.
 */
function getStateNodeByPath<
  TContext extends MachineContext,
  TEvent extends EventObject
>(
  stateNode: StateNode<TContext, TEvent>,
  statePath: string | string[]
): StateNode<TContext, TEvent> {
  if (typeof statePath === 'string' && isStateId(statePath)) {
    try {
      return stateNode.machine.getStateNodeById(statePath);
    } catch (e) {
      // try individual paths
      // throw e;
    }
  }
  const arrayStatePath = toStatePath(
    statePath,
    stateNode.machine.delimiter
  ).slice();
  let currentStateNode: StateNode<TContext, TEvent> = stateNode;
  while (arrayStatePath.length) {
    const key = arrayStatePath.shift()!;
    if (!key.length) {
      break;
    }
    currentStateNode = getStateNode(currentStateNode, key);
  }
  return currentStateNode;
}

/**
 * Returns the state nodes represented by the current state value.
 *
 * @param state The state value or State instance
 */
export function getStateNodes<
  TContext extends MachineContext,
  TEvent extends EventObject
>(
  stateNode: StateNode<TContext, TEvent>,
  state: StateValue | State<TContext, TEvent>
): Array<StateNode<TContext, TEvent>> {
  const stateValue =
    state instanceof State
      ? state.value
      : toStateValue(state, stateNode.machine.delimiter);

  if (isString(stateValue)) {
    return [stateNode.states[stateValue]];
  }

  const childStateKeys = keys(stateValue);
  const childStateNodes: Array<
    StateNode<TContext, TEvent>
  > = childStateKeys
    .map((subStateKey) => getStateNode(stateNode, subStateKey))
    .filter(Boolean);

  return childStateNodes.concat(
    childStateKeys.reduce((allSubStateNodes, subStateKey) => {
      const subStateNode = getStateNode(stateNode, subStateKey);
      if (!subStateNode) {
        return allSubStateNodes;
      }
      const subStateNodes = getStateNodes(
        subStateNode,
        stateValue[subStateKey]
      );

      return allSubStateNodes.concat(subStateNodes);
    }, [] as Array<StateNode<TContext, TEvent>>)
  );
}

export function transitionLeafNode<
  TContext extends MachineContext,
  TEvent extends EventObject
>(
  stateNode: StateNode<TContext, TEvent>,
  stateValue: string,
  state: State<TContext, TEvent>,
  _event: SCXML.Event<TEvent>
): Transitions<TContext, TEvent> | undefined {
  const childStateNode = getStateNode(stateNode, stateValue);
  const next = childStateNode.next(state, _event);

  if (!next || !next.length) {
    return stateNode.next(state, _event);
  }

  return next;
}

export function transitionCompoundNode<
  TContext extends MachineContext,
  TEvent extends EventObject
>(
  stateNode: StateNode<TContext, TEvent>,
  stateValue: StateValueMap,
  state: State<TContext, TEvent>,
  _event: SCXML.Event<TEvent>
): Transitions<TContext, TEvent> | undefined {
  const subStateKeys = keys(stateValue);

  const childStateNode = getStateNode(stateNode, subStateKeys[0]);
  const next = transitionNode(
    childStateNode,
    stateValue[subStateKeys[0]],
    state,
    _event
  );

  if (!next || !next.length) {
    return stateNode.next(state, _event);
  }

  return next;
}
export function transitionParallelNode<
  TContext extends MachineContext,
  TEvent extends EventObject
>(
  stateNode: StateNode<TContext, TEvent>,
  stateValue: StateValueMap,
  state: State<TContext, TEvent>,
  _event: SCXML.Event<TEvent>
): Transitions<TContext, TEvent> | undefined {
  const transitionMap: Record<string, Transitions<TContext, TEvent>> = {};

  for (const subStateKey of keys(stateValue)) {
    const subStateValue = stateValue[subStateKey];

    if (!subStateValue) {
      continue;
    }

    const subStateNode = getStateNode(stateNode, subStateKey);
    const nextStateNode = transitionNode(
      subStateNode,
      subStateValue,
      state,
      _event
    );
    if (nextStateNode) {
      transitionMap[subStateKey] = nextStateNode;
    }
  }

  const transitions = keys(transitionMap).map((key) => transitionMap[key]);
  const enabledTransitions = flatten(transitions);

  const willTransition = transitions.some((st) => st.length > 0);

  if (!willTransition) {
    return stateNode.next(state, _event);
  }

  return enabledTransitions;
}

export function transitionNode<
  TContext extends MachineContext,
  TEvent extends EventObject
>(
  stateNode: StateNode<TContext, TEvent>,
  stateValue: StateValue,
  state: State<TContext, TEvent, any>,
  _event: SCXML.Event<TEvent>
): Transitions<TContext, TEvent> | undefined {
  // leaf node
  if (isString(stateValue)) {
    return transitionLeafNode(stateNode, stateValue, state, _event);
  }

  // hierarchical node
  if (keys(stateValue).length === 1) {
    return transitionCompoundNode(stateNode, stateValue, state, _event);
  }

  // orthogonal node
  return transitionParallelNode(stateNode, stateValue, state, _event);
}

function getHistoryNodes<
  TContext extends MachineContext,
  TEvent extends EventObject
>(stateNode: StateNode<TContext, TEvent>): Array<StateNode<TContext, TEvent>> {
  return getChildren(stateNode).filter((sn) => {
    return sn.type === 'history';
  });
}

function isDescendant<TC extends MachineContext, TE extends EventObject>(
  childStateNode: StateNode<TC, TE>,
  parentStateNode: StateNode<TC, TE>
): boolean {
  let marker = childStateNode;
  while (marker.parent && marker.parent !== parentStateNode) {
    marker = marker.parent;
  }

  return marker.parent === parentStateNode;
}

function getPathFromRootToNode<
  TC extends MachineContext,
  TE extends EventObject
>(stateNode: StateNode<TC, TE>): Array<StateNode<TC, TE>> {
  const path: Array<StateNode<TC, TE>> = [];
  let marker = stateNode.parent;

  while (marker) {
    path.unshift(marker);
    marker = marker.parent;
  }

  return path;
}

function hasIntersection<T>(s1: Iterable<T>, s2: Iterable<T>): boolean {
  const set1 = new Set(s1);
  const set2 = new Set(s2);

  for (const item of set1) {
    if (set2.has(item)) {
      return true;
    }
  }
  for (const item of set2) {
    if (set1.has(item)) {
      return true;
    }
  }
  return false;
}

export function removeConflictingTransitions<
  TContext extends MachineContext,
  TEvent extends EventObject
>(
  enabledTransitions: Array<TransitionDefinition<TContext, TEvent>>,
  configuration: Set<StateNode<TContext, TEvent>>,
  state: State<TContext, TEvent>
): Array<TransitionDefinition<TContext, TEvent>> {
  const filteredTransitions = new Set<TransitionDefinition<TContext, TEvent>>();

  for (const t1 of enabledTransitions) {
    let t1Preempted = false;
    const transitionsToRemove = new Set<
      TransitionDefinition<TContext, TEvent>
    >();
    for (const t2 of filteredTransitions) {
      if (
        hasIntersection(
          computeExitSet([t1], configuration, state),
          computeExitSet([t2], configuration, state)
        )
      ) {
        if (isDescendant(t1.source, t2.source)) {
          transitionsToRemove.add(t2);
        } else {
          t1Preempted = true;
          break;
        }
      }
    }
    if (!t1Preempted) {
      for (const t3 of transitionsToRemove) {
        filteredTransitions.delete(t3);
      }
      filteredTransitions.add(t1);
    }
  }

  return Array.from(filteredTransitions);
}

function findLCCA<TContext extends MachineContext, TEvent extends EventObject>(
  stateNodes: Array<StateNode<TContext, TEvent>>
): StateNode<TContext, TEvent> {
  const [head] = stateNodes;

  let current = getPathFromRootToNode(head);
  let candidates: Array<StateNode<TContext, TEvent>> = [];

  stateNodes.forEach((stateNode) => {
    const path = getPathFromRootToNode(stateNode);

    candidates = current.filter((sn) => path.includes(sn));
    current = candidates;
    candidates = [];
  });

  return current[current.length - 1];
}

function getEffectiveTargetStates<
  TC extends MachineContext,
  TE extends EventObject
>(
  transition: TransitionDefinition<TC, TE>,
  state: State<TC, TE>
): Array<StateNode<TC, TE>> {
  if (!transition.target) {
    return [];
  }

  const targets = new Set<StateNode<TC, TE>>();

  for (const s of transition.target) {
    if (isHistoryNode(s)) {
      if (state.historyValue[s.id]) {
        state.historyValue[s.id].forEach((node) => {
          targets.add(node);
        });
      } else {
        getEffectiveTargetStates(
          { target: resolveHistoryTarget(s) } as TransitionDefinition<TC, TE>,
          state
        ).forEach((node) => {
          targets.add(node);
        });
      }
    } else {
      targets.add(s);
    }
  }

  return [...targets];
}

function getTransitionDomain<
  TContext extends MachineContext,
  TEvent extends EventObject
>(
  transition: TransitionDefinition<TContext, TEvent>,
  state: State<TContext, TEvent>
): StateNode<TContext, TEvent> | null {
  const targetStates = getEffectiveTargetStates(transition, state);

  if (!targetStates) {
    return null;
  }

  if (
    transition.internal &&
    transition.source.type === 'compound' &&
    targetStates.every((targetStateNode) =>
      isDescendant(targetStateNode, transition.source)
    )
  ) {
    return transition.source;
  }

  const lcca = findLCCA(targetStates.concat(transition.source));

  return lcca;
}

function exitStates<
  TContext extends MachineContext,
  TEvent extends EventObject
>(
  transitions: Array<TransitionDefinition<TContext, TEvent>>,
  mutConfiguration: Set<StateNode<TContext, TEvent>>,
  state: State<TContext, TEvent>
) {
  const statesToExit = computeExitSet(transitions, mutConfiguration, state);
  const actions: BaseActionObject[] = [];

  statesToExit.forEach((stateNode) => {
    actions.push(...stateNode.invoke.map((def) => stop(def.id)));
  });

  statesToExit.sort((a, b) => b.order - a.order);

  const historyValue = resolveHistoryValue(state, statesToExit);

  for (const s of statesToExit) {
    actions.push(...flatten(s.exit));
    mutConfiguration.delete(s);
  }

  return {
    exitSet: statesToExit,
    historyValue,
    actions,
    configuration: mutConfiguration
  };
}

export function enterStates<
  TContext extends MachineContext,
  TEvent extends EventObject
>(
  transitions: Array<TransitionDefinition<TContext, TEvent>>,
  mutConfiguration: Set<StateNode<TContext, TEvent>>,
  state: State<TContext, TEvent>
) {
  const statesToInvoke: typeof mutConfiguration = new Set();
  const internalQueue: Array<SCXML.Event<TEvent>> = [];

  const actions: BaseActionObject[] = [];
  const mutStatesToEnter = new Set<StateNode<TContext, TEvent>>();
  const mutStatesForDefaultEntry = new Set<StateNode<TContext, TEvent>>();

  computeEntrySet(
    transitions,
    state,
    mutStatesToEnter,
    mutStatesForDefaultEntry
  );

  for (const stateNodeToEnter of [...mutStatesToEnter].sort(
    (a, b) => a.order - b.order
  )) {
    mutConfiguration.add(stateNodeToEnter);
    statesToInvoke.add(stateNodeToEnter);

    // Add entry actions
    actions.push(...stateNodeToEnter.entry);

    if (mutStatesForDefaultEntry.has(stateNodeToEnter)) {
      mutStatesForDefaultEntry.forEach((stateNode) => {
        actions.push(...stateNode.initial!.actions);
      });
    }
    // if (defaultHistoryContent[s.id]) {
    //   actions.push(...defaultHistoryContent[s.id])
    // }
    if (stateNodeToEnter.type === 'final') {
      const parent = stateNodeToEnter.parent!;

      if (!parent.parent) {
        continue;
      }

      internalQueue.push(
        toSCXMLEvent(
          done(
            parent!.id,
            stateNodeToEnter.doneData
              ? mapContext(
                  stateNodeToEnter.doneData,
                  state.context,
                  state._event
                )
              : undefined
          )
        )
      );

      if (parent.parent) {
        const grandparent = parent.parent;

        if (grandparent.type === 'parallel') {
          if (
            getChildren(grandparent).every((parentNode) =>
              isInFinalState([...mutConfiguration], parentNode)
            )
          ) {
            internalQueue.push(toSCXMLEvent(done(grandparent.id)));
          }
        }
      }
    }
  }

  return {
    statesToInvoke,
    internalQueue,
    actions
  };
}

function computeExitSet<
  TContext extends MachineContext,
  TEvent extends EventObject
>(
  transitions: Array<TransitionDefinition<TContext, TEvent>>,
  configuration: Set<StateNode<TContext, TEvent>>,
  state: State<TContext, TEvent>
): Array<StateNode<TContext, TEvent>> {
  const statesToExit = new Set<StateNode<TContext, TEvent>>();

  for (const t of transitions) {
    if (t.target && t.target.length) {
      const domain = getTransitionDomain(t, state);

      for (const s of configuration) {
        if (isDescendant(s, domain!)) {
          statesToExit.add(s);
        }
      }
    }
  }

  return [...statesToExit];
}

function computeEntrySet<
  TContext extends MachineContext,
  TEvent extends EventObject
>(
  transitions: Array<TransitionDefinition<TContext, TEvent>>,
  state: State<TContext, TEvent>,
  mutStatesToEnter: Set<StateNode<TContext, TEvent>>,
  mutStatesForDefaultEntry: Set<StateNode<TContext, TEvent>>
) {
  for (const t of transitions) {
    for (const s of t.target || []) {
      addDescendantStatesToEnter(
        s,
        state,
        mutStatesToEnter,
        mutStatesForDefaultEntry
      );
    }
    const ancestor = getTransitionDomain(t, state);
    const targetStates = getEffectiveTargetStates(t, state);
    for (const s of targetStates) {
      addAncestorStatesToEnter(
        s,
        ancestor,
        state,
        mutStatesToEnter,
        mutStatesForDefaultEntry
      );
    }
  }
}

function addDescendantStatesToEnter<
  TContext extends MachineContext,
  TEvent extends EventObject
>(
  stateNode: StateNode<TContext, TEvent>,
  state: State<TContext, TEvent>,
  mutStatesToEnter: Set<typeof stateNode>,
  mutStatesForDefaultEntry: Set<typeof stateNode>
) {
  if (isHistoryNode(stateNode)) {
    if (state.historyValue[stateNode.id]) {
      const historyStateNodes = state.historyValue[stateNode.id];
      for (const s of historyStateNodes) {
        addDescendantStatesToEnter(
          s,
          state,
          mutStatesToEnter,
          mutStatesForDefaultEntry
        );
      }
      for (const s of historyStateNodes) {
        addAncestorStatesToEnter(
          s,
          stateNode.parent!,
          state,
          mutStatesToEnter,
          mutStatesForDefaultEntry
        );
        mutStatesForDefaultEntry.forEach((stateForDefaultEntry) =>
          mutStatesForDefaultEntry.add(stateForDefaultEntry)
        );
      }
    } else {
      const targets = resolveHistoryTarget(stateNode);
      for (const s of targets) {
        addDescendantStatesToEnter(
          s,
          state,
          mutStatesToEnter,
          mutStatesForDefaultEntry
        );
      }
      for (const s of targets) {
        addAncestorStatesToEnter(
          s,
          stateNode,
          state,
          mutStatesToEnter,
          mutStatesForDefaultEntry
        );
        mutStatesForDefaultEntry.forEach((stateForDefaultEntry) =>
          mutStatesForDefaultEntry.add(stateForDefaultEntry)
        );
      }
    }
  } else {
    mutStatesToEnter.add(stateNode);
    if (stateNode.type === 'compound') {
      mutStatesForDefaultEntry.add(stateNode);
      const initialStates = stateNode.initial.target;

      for (const initialState of initialStates) {
        addDescendantStatesToEnter(
          initialState,
          state,
          mutStatesToEnter,
          mutStatesForDefaultEntry
        );
      }

      for (const initialState of initialStates) {
        addAncestorStatesToEnter(
          initialState,
          stateNode,
          state,
          mutStatesToEnter,
          mutStatesForDefaultEntry
        );
      }
    } else {
      if (stateNode.type === 'parallel') {
        for (const child of getChildren(stateNode).filter(
          (sn) => !isHistoryNode(sn)
        )) {
          if (![...mutStatesToEnter].some((s) => isDescendant(s, child))) {
            addDescendantStatesToEnter(
              child,
              state,
              mutStatesToEnter,
              mutStatesForDefaultEntry
            );
          }
        }
      }
    }
  }
}

function addAncestorStatesToEnter<
  TContext extends MachineContext,
  TEvent extends EventObject
>(
  stateNode: StateNode<TContext, TEvent>,
  toStateNode: StateNode<TContext, TEvent> | null,
  state: State<TContext, TEvent>,
  mutStatesToEnter: Set<typeof stateNode>,
  mutStatesForDefaultEntry: Set<typeof stateNode>
) {
  const properAncestors = getProperAncestors(stateNode, toStateNode);
  for (const anc of properAncestors) {
    mutStatesToEnter.add(anc);
    if (anc.type === 'parallel') {
      for (const child of getChildren(anc).filter((sn) => !isHistoryNode(sn))) {
        if (![...mutStatesToEnter].some((s) => isDescendant(s, child))) {
          addDescendantStatesToEnter(
            child,
            state,
            mutStatesToEnter,
            mutStatesForDefaultEntry
          );
        }
      }
    }
  }
}

/**
 * https://www.w3.org/TR/scxml/#microstepProcedure
 *
 * @private
 * @param transitions
 * @param currentState
 * @param mutConfiguration
 */
export function microstep<
  TContext extends MachineContext,
  TEvent extends EventObject
>(
  transitions: Array<TransitionDefinition<TContext, TEvent>>,
  currentState: State<TContext, TEvent> | undefined,
  mutConfiguration: Set<StateNode<TContext, TEvent>>,
  machine: StateMachine<TContext, TEvent>,
  _event: SCXML.Event<TEvent>
): {
  actions: BaseActionObject[];
  configuration: typeof mutConfiguration;
  historyValue: HistoryValue<TContext, TEvent>;
  internalQueue: Array<SCXML.Event<TEvent>>;
  context: TContext;
} {
  const actions: BaseActionObject[] = [];

  const filteredTransitions = removeConflictingTransitions(
    transitions,
    mutConfiguration,
    currentState || State.from({})
  );

  let historyValue: HistoryValue<TContext, TEvent> = {};

  const internalQueue: Array<SCXML.Event<TEvent>> = [];

  // Exit states
  if (currentState) {
    const { historyValue: exitHistoryValue, actions: exitActions } = exitStates(
      filteredTransitions,
      mutConfiguration,
      currentState
    );

    actions.push(...exitActions);
    historyValue = exitHistoryValue;
  }

  // Transition
  const transitionActions = flatten(filteredTransitions.map((t) => t.actions));
  actions.push(...transitionActions);

  // Enter states
  const res = enterStates(
    filteredTransitions,
    mutConfiguration,
    currentState || State.from({})
  );

  // Start invocations
  actions.push(
    ...flatten(
      [...res.statesToInvoke].map((s) =>
        s.invoke.map((invokeDef) => invoke(invokeDef))
      )
    )
  );

  actions.push(...res.actions);

  try {
    const {
      actions: resolvedActions,
      raised,
      context
    } = resolveActionsAndContext(actions, machine, _event, currentState);

    internalQueue.push(...res.internalQueue);
    internalQueue.push(...raised.map((a) => a.params._event));

    return {
      actions: resolvedActions,
      configuration: mutConfiguration,
      historyValue,
      internalQueue,
      context
    };
  } catch (e) {
    if (machine.config.scxml) {
      return {
        actions: [],
        configuration: mutConfiguration,
        historyValue,
        internalQueue: [toSCXMLEvent({ type: 'error.execution' } as TEvent)],
        context: machine.context
      };
    } else {
      throw e;
    }
  }
}

function selectEventlessTransitions<
  TContext extends MachineContext,
  TEvent extends EventObject
>(
  state: State<TContext, TEvent, any>,
  machine: StateMachine<TContext, TEvent>
): Transitions<TContext, TEvent> {
  const enabledTransitions: Set<
    TransitionDefinition<TContext, TEvent>
  > = new Set();

  const atomicStates = state.configuration.filter(isAtomicStateNode);

  for (const stateNode of atomicStates) {
    loop: for (const s of [stateNode].concat(
      getProperAncestors(stateNode, null)
    )) {
      for (const t of s.transitions) {
        if (
          t.eventType === NULL_EVENT &&
          (t.guard === undefined ||
            evaluateGuard<TContext, TEvent>(
              t.guard,
              state.context,
              toSCXMLEvent(NULL_EVENT as Event<TEvent>),
              state,
              machine
            ))
        ) {
          enabledTransitions.add(t);
          break loop;
        }
      }
    }
  }

  return removeConflictingTransitions(
    Array.from(enabledTransitions),
    new Set(state.configuration),
    state
  );
}

export function resolveMicroTransition<
  TContext extends MachineContext,
  TEvent extends EventObject
>(
  machine: StateMachine<TContext, TEvent>,
  transitions: Transitions<TContext, TEvent>,
  currentState: State<TContext, TEvent, any>,
  _event: SCXML.Event<TEvent> = initEvent as SCXML.Event<TEvent>
): State<TContext, TEvent, any> {
  // Transition will "apply" if:
  // - the state node is the initial state (there is no current state)
  // - OR there are transitions
  // - OR there are eventless transitions (if there are no transitions)
  const willTransition =
    currentState._initial ||
    transitions.length > 0 ||
    selectEventlessTransitions(currentState, machine).length > 0;

  const prevConfig = getConfiguration(
    !currentState._initial ? currentState.configuration : [machine.root]
  );

  const resolved = microstep(
    !currentState._initial
      ? transitions
      : [
          {
            target: [...prevConfig].filter(isAtomicStateNode),
            source: machine.root,
            actions: [],
            eventType: null as any,
            toJSON: null as any // TODO: fix
          }
        ],
    currentState._initial ? undefined : currentState,
    new Set(prevConfig),
    machine,
    _event
  );

  if (!currentState._initial && !willTransition) {
    const inertState = State.inert(currentState);
    inertState.event = _event.data;
    inertState._event = _event;
    inertState.changed = _event.name === actionTypes.update;
    return inertState as any;
  }

  const children = !currentState._initial ? { ...currentState.children } : {};

  for (const action of resolved.actions) {
    if (action.type === actionTypes.stop) {
      const { actor: ref } = (action as StopActionObject).params;
      if (isSpawnedActorRef(ref)) {
        delete children[ref.name];
      } else {
        delete children[ref as string];
      }
    }
  }

  const resolvedConfiguration = willTransition
    ? Array.from(resolved.configuration)
    : !currentState._initial
    ? currentState.configuration
    : [];

  const meta = resolvedConfiguration.reduce((acc, subStateNode) => {
    if (subStateNode.meta !== undefined) {
      acc[subStateNode.id] = subStateNode.meta;
    }
    return acc;
  }, {} as Record<string, string>);

  const currentContext = !currentState._initial
    ? currentState.context
    : machine.context;

  const { context, actions: nonRaisedActions } = resolved;

  const nextState = machine.createState({
    value: getStateValue(machine.root, resolved.configuration),
    context,
    _event,
    // Persist _sessionid between states
    _sessionid: !currentState._initial ? currentState._sessionid : null,
    history: currentState._initial ? undefined : currentState,
    actions: nonRaisedActions,
    meta,
    configuration: resolvedConfiguration,
    transitions,
    children,
    historyValue: resolved.historyValue
  });

  nextState.changed = currentState._initial
    ? undefined
    : !stateValuesEqual(nextState.value, currentState.value) ||
      _event.name === actionTypes.update ||
      nextState.actions.length > 0 ||
      context !== currentContext;
  nextState._internalQueue = resolved.internalQueue;

  const isTransient = selectEventlessTransitions(nextState, machine).length;

  if (isTransient) {
    nextState._internalQueue.unshift({
      type: actionTypes.nullEvent
    });
  }

  // Dispose of penultimate histories to prevent memory leaks
  const { history } = nextState;
  if (history) {
    delete history.history;
  }

  nextState.actions.forEach((action) => {
    if (
      action.type === actionTypes.invoke &&
      (action as InvokeActionObject).params.ref
    ) {
      const ref = (action as InvokeActionObject).params.ref;
      if (ref) {
        children[ref.name] = ref;
      }
    }
  });

  return nextState;
}

function resolveActionsAndContext<
  TContext extends MachineContext,
  TEvent extends EventObject
>(
  actions: BaseActionObject[],
  machine: StateMachine<TContext, TEvent, any>,
  _event: SCXML.Event<TEvent>,
  currentState: State<TContext, TEvent, any> | undefined
): {
  actions: typeof actions;
  raised: Array<RaiseActionObject<TEvent>>;
  context: TContext;
} {
  let context: TContext = currentState ? currentState.context : machine.context;
  const resolvedActions: BaseActionObject[] = [];
  const raiseActions: Array<RaiseActionObject<TEvent>> = [];
  const preservedContexts: [TContext, ...TContext[]] = [context];

  function resolveAction(actionObject: BaseActionObject) {
    const executableActionObject = resolveActionObject(
      actionObject,
      machine.options.actions
    );

    if (executableActionObject instanceof DynamicAction) {
      if (
        executableActionObject.type === actionTypes.pure ||
        executableActionObject.type === actionTypes.choose
      ) {
        const matchedActions = executableActionObject.resolve(
          executableActionObject,
          context,
          _event,
          { machine, state: currentState! }
        ).params.actions;

        if (matchedActions) {
          toActionObjects(
            toArray(matchedActions),
            machine.options.actions
          ).forEach(resolveAction);
        }
      } else if (executableActionObject.type === actionTypes.assign) {
        const resolvedActionObject = executableActionObject.resolve(
          executableActionObject,
          context,
          _event,
          {
            machine,
            state: currentState!
          }
        );

        if (resolvedActionObject.type === actionTypes.raise) {
          raiseActions.push(resolvedActionObject);
          return;
        }

        context = resolvedActionObject.params.context;
        preservedContexts.push(resolvedActionObject.params.context);
        resolvedActions.push(
          resolvedActionObject,
          ...resolvedActionObject.params.actions
        );
      } else {
        const resolvedActionObject = executableActionObject.resolve(
          executableActionObject,
          context,
          _event,
          {
            machine,
            state: currentState!
          }
        );

        if (
          resolvedActionObject.type === actionTypes.raise ||
          (resolvedActionObject.type === actionTypes.send &&
            resolvedActionObject.params.to === SpecialTargets.Internal)
        ) {
          raiseActions.push(resolvedActionObject);
        } else {
          resolvedActions.push(resolvedActionObject);
        }
      }
      return;
    }
    switch (executableActionObject.type) {
      case actionTypes.raise:
        raiseActions.push(executableActionObject as RaiseActionObject<TEvent>);
        break;
      case actionTypes.choose: {
        const chooseAction = executableActionObject as ChooseAction<
          TContext,
          TEvent
        >;
        const matchedActions = chooseAction.params.guards.find((condition) => {
          const guard =
            condition.guard &&
            toGuardDefinition(
              condition.guard,
              (guardType) => machine.options.guards[guardType]
            );
          return (
            !guard ||
            evaluateGuard(guard, context, _event, currentState as any, machine)
          );
        })?.actions;

        if (matchedActions) {
          toActionObjects(
            toArray(matchedActions),
            machine.options.actions
          ).forEach(resolveAction);
        }
        break;
      }
      default:
        const contextIndex = preservedContexts.length - 1;
        if (executableActionObject instanceof ExecutableAction) {
          executableActionObject.setContext(preservedContexts[contextIndex]);
          resolvedActions.push(executableActionObject);
        } else {
          const resolvedActionObject = toActionObject(
            executableActionObject,
            machine.options.actions
          );

          const actionExec = new ExecutableAction(resolvedActionObject);
          actionExec.setContext(preservedContexts[contextIndex]);

          resolvedActions.push(actionExec);
        }
        break;
    }
  }

  for (const actionObject of actions) {
    resolveAction(actionObject);
  }

  return {
    actions: resolvedActions,
    raised: raiseActions,
    context
  };
}

type StateFromMachine<TMachine extends StateMachine> = TMachine['initialState'];

export function macrostep<
  TMachine extends StateMachine,
  TEvent extends EventObject = TMachine extends StateMachine<any, infer E>
    ? E
    : never
>(
  state: StateFromMachine<TMachine>,
  event: Event<TEvent> | SCXML.Event<TEvent> | null,
  machine: TMachine
): typeof state {
  // Assume the state is at rest (no raised events)
  // Determine the next state based on the next microstep
  const nextState = event === null ? state : machine.microstep(state, event);

  const { _internalQueue } = nextState;
  let maybeNextState = nextState;

  while (_internalQueue.length && !maybeNextState.done) {
    const _previousEvent = maybeNextState._event;
    const raisedEvent = _internalQueue.shift()!;
    const currentActions = maybeNextState.actions;

    maybeNextState = machine.microstep(
      maybeNextState,
      raisedEvent as SCXML.Event<TEvent>
    );

    _internalQueue.push(...maybeNextState._internalQueue);

    // Save original event to state
    if (raisedEvent.type === NULL_EVENT) {
      maybeNextState._event = _previousEvent;
      maybeNextState.event = _previousEvent.data;
    }

    // Since macrostep actions have not been executed yet,
    // prioritize them in the action queue
    maybeNextState.actions.unshift(...currentActions);
  }

  // Add tags
  maybeNextState.tags = new Set(
    flatten(maybeNextState.configuration.map((sn) => sn.tags))
  );

  maybeNextState.machine = machine;

  return maybeNextState;
}

function resolveHistoryValue<
  TContext extends MachineContext,
  TEvent extends EventObject
>(
  currentState: State<TContext, TEvent, any> | undefined,
  exitSet: Array<StateNode<TContext, TEvent>>
): HistoryValue<TContext, TEvent> {
  const historyValue: Record<
    string,
    Array<StateNode<TContext, TEvent>>
  > = currentState ? currentState.historyValue : {};
  if (currentState && currentState.configuration) {
    // From SCXML algorithm: https://www.w3.org/TR/scxml/#exitStates
    for (const exitStateNode of exitSet) {
      for (const historyNode of getHistoryNodes(exitStateNode)) {
        let predicate: (sn: StateNode<TContext, TEvent>) => boolean;
        if (historyNode.history === 'deep') {
          predicate = (sn) =>
            isAtomicStateNode(sn) && isDescendant(sn, exitStateNode);
        } else {
          predicate = (sn) => {
            return sn.parent === exitStateNode;
          };
        }
        historyValue[historyNode.id] = currentState.configuration.filter(
          predicate
        );
      }
    }
  }
  return historyValue;
}

/**
 * Resolves a partial state value with its full representation in the state node's machine.
 *
 * @param stateValue The partial state value to resolve.
 */
export function resolveStateValue<
  TContext extends MachineContext,
  TEvent extends EventObject
>(rootNode: StateNode<TContext, TEvent>, stateValue: StateValue): StateValue {
  const configuration = getConfiguration(getStateNodes(rootNode, stateValue));
  return getStateValue(rootNode, [...configuration]);
}

export function toState<TMachine extends StateMachine<any, any, any>>(
  state: StateValue | TMachine['initialState'],
  machine: TMachine
): StateFromMachine<TMachine> {
  if (state instanceof State) {
    return state;
  } else {
    const resolvedStateValue = resolveStateValue(machine.root, state);
    const resolvedContext = machine.context;

    return machine.resolveState(
      State.from(resolvedStateValue, resolvedContext)
    );
  }
}

export function stateValuesEqual(
  a: StateValue | undefined,
  b: StateValue | undefined
): boolean {
  if (a === b) {
    return true;
  }

  if (a === undefined || b === undefined) {
    return false;
  }

  if (isString(a) || isString(b)) {
    return a === b;
  }

  const aKeys = keys(a as StateValueMap);
  const bKeys = keys(b as StateValueMap);

  return (
    aKeys.length === bKeys.length &&
    aKeys.every((key) => stateValuesEqual(a[key], b[key]))
  );
}

export function getMeta(configuration: StateNode[] = []): Record<string, any> {
  return configuration.reduce((acc, stateNode) => {
    if (stateNode.meta !== undefined) {
      acc[stateNode.id] = stateNode.meta;
    }
    return acc;
  }, {} as Record<string, any>);
}<|MERGE_RESOLUTION|>--- conflicted
+++ resolved
@@ -35,19 +35,9 @@
   Event,
   ChooseAction,
   StopActionObject,
-<<<<<<< HEAD
   MachineContext
-=======
-  AnyEventObject,
-  InvokeSourceDefinition,
-  MachineContext,
-  EventObject,
-  StateValue,
-  InvokeAction
->>>>>>> 20671291
 } from './types';
 import { State } from './State';
-import type { StateNode } from './StateNode';
 import {
   after,
   done,
