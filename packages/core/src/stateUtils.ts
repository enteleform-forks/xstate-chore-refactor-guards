--- conflicted
+++ resolved
@@ -1531,7 +1531,6 @@
     new Set(prevConfig)
   );
 
-<<<<<<< HEAD
   if (currentState && !willTransition) {
     const inertState = State.inert(currentState, currentState.context);
     inertState.event = _event.data;
@@ -1539,70 +1538,6 @@
     inertState.changed = _event.name === actionTypes.update;
     return inertState;
   }
-=======
-  const resolvedStateValue = willTransition
-    ? getValue(machine.machine, resolved.configuration)
-    : undefined;
-
-  const [assignActions, otherActions] = partition(
-    toActionObjects(resolved.actions, machine.options.actions),
-    (action): action is AssignAction<TContext, TEvent> =>
-      action.type === actionTypes.assign
-  );
-
-  const updatedContext = assignActions.length
-    ? updateContext(currentContext, _event, assignActions, currentState)
-    : currentContext;
-
-  const resolvedActions = flatten(
-    otherActions.map(actionObject => {
-      switch (actionObject.type) {
-        case actionTypes.raise:
-          return resolveRaise(actionObject as RaiseAction<TEvent>);
-        case actionTypes.cancel:
-          return resolveCancel(
-            actionObject as CancelAction<TContext, TEvent>,
-            updatedContext,
-            _event
-          );
-        case actionTypes.send:
-          const sendAction = resolveSend(
-            actionObject as SendAction<TContext, TEvent>,
-            updatedContext,
-            _event,
-            machine.machine.options.delays
-          ) as ActionObject<TContext, TEvent>; // TODO: fix ActionTypes.Init
-
-          if (!IS_PRODUCTION) {
-            // warn after resolving as we can create better contextual message here
-            warn(
-              !isString(actionObject.delay) ||
-                typeof sendAction.delay === 'number',
-              // tslint:disable-next-line:max-line-length
-              `No delay reference for delay expression '${actionObject.delay}' was found on machine '${machine.machine.id}'`
-            );
-          }
-
-          return sendAction;
-        case actionTypes.log:
-          return resolveLog(
-            actionObject as LogAction<TContext, TEvent>,
-            updatedContext,
-            _event
-          );
-        case actionTypes.pure:
-          return (
-            (actionObject as PureAction<TContext, TEvent>).get(
-              updatedContext,
-              _event.data
-            ) || []
-          );
-        default:
-          return toActionObject(actionObject, machine.machine.options.actions);
-      }
-    })
-  );
->>>>>>> 8d6a90cd
 
   const [raisedEvents, nonRaisedActions] = partition(
     resolved.actions,
