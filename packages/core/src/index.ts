--- conflicted
+++ resolved
@@ -76,14 +76,12 @@
 
 export * from './types';
 
-<<<<<<< HEAD
 // TODO: decide from where those should be exported
 export { pathToStateValue, flatten, keys } from './utils';
 export { getStateNodes } from './stateUtils';
-=======
+
 declare global {
   interface SymbolConstructor {
     readonly observable: symbol;
   }
-}
->>>>>>> 9b419a82
+}