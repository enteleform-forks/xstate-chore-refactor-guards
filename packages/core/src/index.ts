import { matchesState } from './utils';
import { mapState } from './mapState';
import { StateNode } from './StateNode';
import { State } from './State';
import { Machine, createMachine } from './Machine';
import {
  raise,
  send,
  sendParent,
  sendUpdate,
  log,
  cancel,
  stop,
  assign,
  after,
  done,
  respond,
  doneInvoke,
  forwardTo,
  escalate,
  choose,
  pure
} from './actions';
import { interpret, Interpreter, InterpreterStatus } from './interpreter';
import { matchState } from './match';
export { MachineNode } from './MachineNode';
export { SimulatedClock } from './SimulatedClock';
<<<<<<< HEAD
export {
  spawn,
  spawnFrom,
  spawnMachine,
  spawnPromise,
  spawnObservable,
  spawnCallback
} from './Actor';
=======
import { createSchema } from './schema';
>>>>>>> f621172d

const actions = {
  raise,
  send,
  sendParent,
  sendUpdate,
  log,
  cancel,
  stop,
  assign,
  after,
  done,
  respond,
  forwardTo,
  escalate,
  choose,
  pure
};

export {
  Machine,
  StateNode,
  State,
  matchesState,
  mapState,
  actions,
  assign,
  send,
  sendParent,
  sendUpdate,
  forwardTo,
  interpret,
  Interpreter,
  InterpreterStatus,
  matchState,
  doneInvoke,
  createMachine,
  createSchema
};

export * from './types';

// TODO: decide from where those should be exported
export { pathToStateValue, flatten, keys } from './utils';
export { getStateNodes } from './stateUtils';
export { toMachine } from './scxml';<|MERGE_RESOLUTION|>--- conflicted
+++ resolved
@@ -25,7 +25,6 @@
 import { matchState } from './match';
 export { MachineNode } from './MachineNode';
 export { SimulatedClock } from './SimulatedClock';
-<<<<<<< HEAD
 export {
   spawn,
   spawnFrom,
@@ -34,9 +33,7 @@
   spawnObservable,
   spawnCallback
 } from './Actor';
-=======
-import { createSchema } from './schema';
->>>>>>> f621172d
+export { createSchema } from './schema';
 
 const actions = {
   raise,
@@ -73,8 +70,7 @@
   InterpreterStatus,
   matchState,
   doneInvoke,
-  createMachine,
-  createSchema
+  createMachine
 };
 
 export * from './types';
