--- conflicted
+++ resolved
@@ -1,9 +1,5 @@
-<<<<<<< HEAD
-import { interpret, State, createMachine } from '../src';
+import { interpret, State, createMachine, actions } from '../src';
 import { and, not, or } from '../src/guards';
-=======
-import { Machine, interpret, createMachine, actions } from '../src';
->>>>>>> 14f8b478
 
 describe('guard conditions', () => {
   interface LightMachineCtx {
@@ -273,7 +269,7 @@
           tags: 'theTag',
           on: {
             MICRO: {
-              cond: (_ctx: any, _event: any, { state }: any) =>
+              guard: (_ctx: any, _event: any, { state }: any) =>
                 state.hasTag('theTag'),
               target: 'c'
             }
