--- conflicted
+++ resolved
@@ -1,16 +1,11 @@
-<<<<<<< HEAD
 import {
+  assign,
+  createMachine,
   interpret,
-  assign,
-  send,
   sendParent,
-  createMachine
+  sendTo
 } from '../src/index.js';
-import { ActorRef } from '../src/types';
-=======
-import { Machine, interpret, assign, sendParent, createMachine } from '../src';
-import { sendTo } from '../src/actions';
->>>>>>> 035b4140
+import { ActorRef } from '../src/types.js';
 
 interface CounterContext {
   count: number;
@@ -395,11 +390,7 @@
       },
       on: {
         PING_CHILD: {
-<<<<<<< HEAD
-          actions: [send({ type: 'PING' }, { to: 'child' }), assignEventLog]
-=======
-          actions: [sendTo('child', 'PING'), assignEventLog]
->>>>>>> 035b4140
+          actions: [sendTo('child', { type: 'PING' }), assignEventLog]
         },
         '*': {
           actions: [assignEventLog]
