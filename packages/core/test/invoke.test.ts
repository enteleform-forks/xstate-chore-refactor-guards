--- conflicted
+++ resolved
@@ -7,14 +7,9 @@
   StateValue,
   UpdateObject,
   createMachine,
-<<<<<<< HEAD
   ActorContext,
-  Behavior
-=======
   Behavior,
-  ActorContext,
   SpecialTargets
->>>>>>> 49c2e909
 } from '../src';
 import { fromReducer } from '../src/behaviors';
 import {
@@ -918,7 +913,7 @@
         states: {
           idle: {
             invoke: {
-              src: () => {
+              src: invokeCallback(() => {
                 invokeCount++;
 
                 if (invokeCount > 1) {
@@ -931,7 +926,7 @@
                   // this ensures that the parent can process the received event immediately and can stop the child immediately
                   setTimeout(() => sendBack({ type: 'STARTED' }));
                 };
-              }
+              })
             },
             on: {
               STARTED: 'active'
@@ -939,11 +934,11 @@
           },
           active: {
             invoke: {
-              src: () => {
+              src: invokeCallback(() => {
                 return (sendBack) => {
                   sendBack({ type: 'STOPPED' });
                 };
-              }
+              })
             },
             on: {
               STOPPED: {
