<<<<<<< HEAD
import { createMachine, interpret, assign, AnyInterpreter } from '../src';
import { raise, send, sendParent, stop } from '../src/actions';
import { fromCallback } from '../src/actors';
=======
import {
  createMachine,
  interpret,
  assign,
  spawn,
  AnyInterpreter,
  sendTo
} from '../src';
import { raise, stop, send, sendParent } from '../src/actions';
>>>>>>> aad4991b

describe('predictableExec', () => {
  it('should call mixed custom and builtin actions in the definitions order', () => {
    const actual: string[] = [];

    const machine = createMachine({
      initial: 'a',
      context: {},
      states: {
        a: {
          on: { NEXT: 'b' }
        },
        b: {
          entry: [
            () => {
              actual.push('custom');
            },
            assign(() => {
              actual.push('assign');
              return {};
            })
          ]
        }
      }
    });

    const service = interpret(machine).start();
    service.send({ type: 'NEXT' });

    expect(actual).toEqual(['custom', 'assign']);
  });

  it('should call initial custom actions when starting a service', () => {
    let called = false;
    const machine = createMachine({
<<<<<<< HEAD
      context: {
        initialized: false
      },
      entry: [
        () => {
          called = true;
        },
        assign({
          initialized: true
        })
      ]
=======
      predictableActionArguments: true,
      entry: () => {
        called = true;
      }
>>>>>>> aad4991b
    });

    expect(called).toBe(false);

    interpret(machine).start();

    expect(called).toBe(true);
  });

  it('should resolve initial assign actions before starting a service', () => {
    const machine = createMachine({
      context: {
        called: false
      },
      entry: [
        assign({
          called: true
        })
      ]
    });

    expect(interpret(machine).getSnapshot().context.called).toBe(true);
  });

  it('should call raised transition custom actions with raised event', () => {
    let eventArg: any;
    const machine = createMachine({
      initial: 'a',
      states: {
        a: {
          on: {
            NEXT: 'b'
          }
        },
        b: {
          on: {
            RAISED: {
              target: 'c',
              actions: (_ctx, ev) => (eventArg = ev)
            }
          },
          entry: raise({ type: 'RAISED' })
        },
        c: {}
      }
    });

    const service = interpret(machine).start();
    service.send({ type: 'NEXT' });

    expect(eventArg.type).toBe('RAISED');
  });

  it('should call raised transition builtin actions with raised event', () => {
    let eventArg: any;
    const machine = createMachine({
      context: {},
      initial: 'a',
      states: {
        a: {
          on: {
            NEXT: 'b'
          }
        },
        b: {
          on: {
            RAISED: {
              target: 'c',
              actions: assign((_ctx, ev) => {
                eventArg = ev;
                return {};
              })
            }
          },
          entry: raise({ type: 'RAISED' })
        },
        c: {}
      }
    });

    const service = interpret(machine).start();
    service.send({ type: 'NEXT' });

    expect(eventArg.type).toBe('RAISED');
  });

  it('should call invoke creator with raised event', () => {
    let eventArg: any;
    const machine = createMachine({
      context: {},
      initial: 'a',
      states: {
        a: {
          on: {
            NEXT: 'b'
          }
        },
        b: {
          on: {
            RAISED: 'c'
          },
          entry: raise({ type: 'RAISED' })
        },
        c: {
          invoke: {
            src: (_ctx, ev) => {
              eventArg = ev;
              return fromCallback(() => {});
            }
          }
        }
      }
    });

    const service = interpret(machine).start();
    service.send({ type: 'NEXT' });

    expect(eventArg.type).toBe('RAISED');
  });

  it('invoked child should be available on the new state', () => {
    const machine = createMachine({
      context: {},
      initial: 'a',
      states: {
        a: {
          on: {
            NEXT: 'b'
          }
        },
        b: {
          invoke: {
            id: 'myChild',
            src: fromCallback(() => {})
          }
        }
      }
    });

    const service = interpret(machine).start();
    service.send({ type: 'NEXT' });

    expect(service.getSnapshot().children.myChild).toBeDefined();
  });

  it('invoked child should not be available on the state after leaving invoking state', () => {
    const machine = createMachine({
      context: {},
      initial: 'a',
      states: {
        a: {
          on: {
            NEXT: 'b'
          }
        },
        b: {
          invoke: {
            id: 'myChild',
            src: fromCallback(() => {})
          },
          on: {
            NEXT: 'c'
          }
        },
        c: {}
      }
    });

    const service = interpret(machine).start();
    service.send({ type: 'NEXT' });
    service.send({ type: 'NEXT' });

    expect(service.getSnapshot().children.myChild).not.toBeDefined();
  });

  it('should correctly provide intermediate context value to a custom action executed in between assign actions', () => {
    let calledWith = 0;
    const machine = createMachine({
      context: {
        counter: 0
      },
      initial: 'a',
      states: {
        a: {
          on: {
            NEXT: 'b'
          }
        },
        b: {
          entry: [
            assign({ counter: 1 }),
            (context) => (calledWith = context.counter),
            assign({ counter: 2 })
          ]
        }
      }
    });

    const service = interpret(machine).start();
    service.send({ type: 'NEXT' });

    expect(calledWith).toBe(1);
  });

  it('should be able to restart a spawned actor within a single macrostep', () => {
    const actual: string[] = [];
    let invokeCounter = 0;

    const machine = createMachine({
      initial: 'active',
      context: ({ spawn }) => {
        const localId = ++invokeCounter;

        return {
          actorRef: spawn(
            fromCallback(() => {
              actual.push(`start ${localId}`);
              return () => {
                actual.push(`stop ${localId}`);
              };
            }),
            'callback-1'
          )
        };
      },
      states: {
        active: {
          on: {
            update: {
              actions: [
                stop((ctx: any) => {
                  return ctx.actorRef;
                }),
                assign({
                  actorRef: (_ctx, _ev, { spawn }) => {
                    const localId = ++invokeCounter;

                    return spawn(
                      fromCallback(() => {
                        actual.push(`start ${localId}`);
                        return () => {
                          actual.push(`stop ${localId}`);
                        };
                      }),
                      'callback-2'
                    );
                  }
                })
              ]
            }
          }
        }
      }
    });

    const service = interpret(machine).start();

    actual.length = 0;

    service.send({
      type: 'update'
    });

    expect(actual).toEqual(['stop 1', 'start 2']);
  });

  it('should be able to restart a named spawned actor within a single macrostep when stopping by ref', () => {
    const actual: string[] = [];
    let invokeCounter = 0;

    const machine = createMachine({
      initial: 'active',
      context: ({ spawn }) => {
        const localId = ++invokeCounter;

        return {
          actorRef: spawn(
            fromCallback(() => {
              actual.push(`start ${localId}`);
              return () => {
                actual.push(`stop ${localId}`);
              };
            }),
            'my_name'
          )
        };
      },
      states: {
        active: {
          on: {
            update: {
              actions: [
                stop((ctx) => ctx.actorRef),
                assign({
                  actorRef: (_ctx, _ev, { spawn }) => {
                    const localId = ++invokeCounter;

                    return spawn(
                      fromCallback(() => {
                        actual.push(`start ${localId}`);
                        return () => {
                          actual.push(`stop ${localId}`);
                        };
                      }),
                      'my_name'
                    );
                  }
                })
              ]
            }
          }
        }
      }
    });

    const service = interpret(machine).start();

    actual.length = 0;

    service.send({
      type: 'update'
    });

    expect(actual).toEqual(['stop 1', 'start 2']);
  });

  it('should be able to restart a named spawned actor within a single macrostep when stopping by static name', () => {
    const actual: string[] = [];
    let invokeCounter = 0;

    const machine = createMachine({
      initial: 'active',
      context: ({ spawn }) => {
        const localId = ++invokeCounter;

        return {
          actorRef: spawn(
            fromCallback(() => {
              actual.push(`start ${localId}`);
              return () => {
                actual.push(`stop ${localId}`);
              };
            }),
            'my_name'
          )
        };
      },
      states: {
        active: {
          on: {
            update: {
              actions: [
                stop('my_name'),
                assign({
                  actorRef: (_ctx, _ev, { spawn }) => {
                    const localId = ++invokeCounter;

                    return spawn(
                      fromCallback(() => {
                        actual.push(`start ${localId}`);
                        return () => {
                          actual.push(`stop ${localId}`);
                        };
                      }),
                      'my_name'
                    );
                  }
                })
              ]
            }
          }
        }
      }
    });

    const service = interpret(machine).start();

    actual.length = 0;

    service.send({
      type: 'update'
    });

    expect(actual).toEqual(['stop 1', 'start 2']);
  });

  it('should be able to restart a named spawned actor within a single macrostep when stopping by resolved name', () => {
    const actual: string[] = [];
    let invokeCounter = 0;

    const machine = createMachine({
      initial: 'active',
      context: ({ spawn }) => {
        const localId = ++invokeCounter;
        actual.push(`start ${localId}`);

        return {
          actorRef: spawn(
            fromCallback(() => {
              return () => {
                actual.push(`stop ${localId}`);
              };
            }),
            'my_name'
          )
        };
      },
      states: {
        active: {
          on: {
            update: {
              actions: [
                stop(() => 'my_name'),
                assign({
                  actorRef: (_ctx, _ev, { spawn }) => {
                    const localId = ++invokeCounter;

                    return spawn(
                      fromCallback(() => {
                        actual.push(`start ${localId}`);
                        return () => {
                          actual.push(`stop ${localId}`);
                        };
                      }),
                      'my_name'
                    );
                  }
                })
              ]
            }
          }
        }
      }
    });

    const service = interpret(machine).start();

    actual.length = 0;

    service.send({
      type: 'update'
    });

    expect(actual).toEqual(['stop 1', 'start 2']);
  });

  it('should be able to restart an invoke when reentering the invoking state', () => {
    const actual: string[] = [];
    let invokeCounter = 0;

    const machine = createMachine({
      predictableActionArguments: true,
      initial: 'inactive',
      states: {
        inactive: {
          on: { ACTIVATE: 'active' }
        },
        active: {
          invoke: {
            src: () => {
              return fromCallback(() => {
                const localId = ++invokeCounter;
                actual.push(`start ${localId}`);
                return () => {
                  actual.push(`stop ${localId}`);
                };
              });
            }
          },
          on: {
            REENTER: {
              target: 'active',
              internal: false
            }
          }
        }
      }
    });

    const service = interpret(machine).start();

    service.send({
      type: 'ACTIVATE'
    });

    actual.length = 0;

    service.send({
      type: 'REENTER'
    });

    expect(actual).toEqual(['stop 1', 'start 2']);
  });

  it('initial actions should receive context updated only by preceeding assign actions', () => {
    const actual: number[] = [];

    const machine = createMachine({
      context: { count: 0 },
      entry: [
        (ctx) => actual.push(ctx.count),
        assign({ count: 1 }),
        (ctx) => actual.push(ctx.count),
        assign({ count: 2 }),
        (ctx) => actual.push(ctx.count)
      ]
    });

    interpret(machine).start();

    expect(actual).toEqual([0, 1, 2]);
  });

  it('parent should be able to read the updated state of a child when receiving an event from it', (done) => {
    const child = createMachine({
      initial: 'a',
      states: {
        a: {
          // we need to clear the call stack before we send the event to the parent
          after: {
            1: 'b'
          }
        },
        b: {
          entry: sendParent({ type: 'CHILD_UPDATED' })
        }
      }
    });

    let service: AnyInterpreter;

    const machine = createMachine({
      invoke: {
        id: 'myChild',
        src: child
      },
      initial: 'initial',
      states: {
        initial: {
          on: {
            CHILD_UPDATED: [
              {
                guard: () => {
                  return (
                    service.getSnapshot().children.myChild.getSnapshot()
                      .value === 'b'
                  );
                },
                target: 'success'
              },
              {
                target: 'fail'
              }
            ]
          }
        },
        success: {
          type: 'final'
        },
        fail: {
          type: 'final'
        }
      }
    });

    service = interpret(machine)
      .onDone(() => {
        expect(service.getSnapshot().value).toBe('success');
        done();
      })
      .start();
  });

  it('should be possible to send immediate events to initially invoked actors', () => {
    const child = createMachine({
      on: {
        PING: {
          actions: sendParent({ type: 'PONG' })
        }
      }
    });

    const machine = createMachine({
      initial: 'waiting',
      states: {
        waiting: {
          invoke: {
            id: 'ponger',
            src: child
          },
          entry: send({ type: 'PING' }, { to: 'ponger' }),
          on: {
            PONG: 'done'
          }
        },
        done: {
          type: 'final'
        }
      }
    });

    const service = interpret(machine).start();

    expect(service.getSnapshot().value).toBe('done');
  });

  it('should create invoke based on context updated by entry actions of the same state', () => {
    const machine = createMachine({
      predictableActionArguments: true,
      context: {
        updated: false
      },
      initial: 'a',
      states: {
        a: {
          on: {
            NEXT: 'b'
          }
        },
        b: {
          entry: assign({ updated: true }),
          invoke: {
            src: (ctx) => {
              expect(ctx.updated).toBe(true);
              return Promise.resolve();
            }
          }
        }
      }
    });

    const service = interpret(machine).start();
    service.send({ type: 'NEXT' });
  });

  it('should deliver events sent from the entry actions to a service invoked in the same state', () => {
    let received: any;

    const machine = createMachine({
      predictableActionArguments: true,
      context: {
        updated: false
      },
      initial: 'a',
      states: {
        a: {
          on: {
            NEXT: 'b'
          }
        },
        b: {
          entry: send({ type: 'KNOCK_KNOCK' }, { to: 'myChild' }),
          invoke: {
            id: 'myChild',
            src: () => (_sendBack, onReceive) => {
              onReceive((event) => {
                received = event;
              });
              return () => {};
            }
          }
        }
      }
    });

    const service = interpret(machine).start();
    service.send({ type: 'NEXT' });

    expect(received).toEqual({ type: 'KNOCK_KNOCK' });
  });

  it('parent should be able to read the updated state of a child when receiving an event from it', (done) => {
    const child = createMachine({
      predictableActionArguments: true,
      initial: 'a',
      states: {
        a: {
          // we need to clear the call stack before we send the event to the parent
          after: {
            1: 'b'
          }
        },
        b: {
          entry: sendParent({ type: 'CHILD_UPDATED' })
        }
      }
    });

    let service: AnyInterpreter;

    const machine = createMachine({
      predictableActionArguments: true,
      invoke: {
        id: 'myChild',
        src: child
      },
      initial: 'initial',
      states: {
        initial: {
          on: {
            CHILD_UPDATED: [
              {
                cond: () =>
                  service.state.children.myChild.getSnapshot().value === 'b',
                target: 'success'
              },
              {
                target: 'fail'
              }
            ]
          }
        },
        success: {
          type: 'final'
        },
        fail: {
          type: 'final'
        }
      }
    });

    service = interpret(machine)
      .onDone(() => {
        expect(service.state.value).toBe('success');
        done();
      })
      .start();
  });

  it('should be possible to send immediate events to initially invoked actors', () => {
    const child = createMachine({
      predictableActionArguments: true,
      on: {
        PING: {
          actions: sendParent({ type: 'PONG' })
        }
      }
    });

    const machine = createMachine({
      predictableActionArguments: true,
      initial: 'waiting',
      states: {
        waiting: {
          invoke: {
            id: 'ponger',
            src: child
          },
          entry: send({ type: 'PING' }, { to: 'ponger' }),
          on: {
            PONG: 'done'
          }
        },
        done: {
          type: 'final'
        }
      }
    });

    const service = interpret(machine).start();

    expect(service.getSnapshot().value).toBe('done');
  });

  it('should execute actions when sending batched events', () => {
    let executed = false;

    const machine = createMachine({
      predictableActionArguments: true,
      initial: 'a',
      states: {
        a: {
          on: {
            NEXT: 'b'
          }
        },
        b: {
          entry: () => (executed = true)
        }
      }
    });

    const service = interpret(machine).start();

    service.send([{ type: 'NEXT' }]);

    expect(executed).toBe(true);
  });

  it('should deliver events sent to other actors when using batched events', () => {
    let gotEvent = false;

    const machine = createMachine({
      predictableActionArguments: true,
      invoke: {
        id: 'myChild',
        src: () => (_sendBack, onReceive) => {
          onReceive(() => {
            gotEvent = true;
          });
        }
      },
      on: {
        PING_CHILD: {
          actions: send({ type: 'PING' }, { to: 'myChild' })
        }
      }
    });

    const service = interpret(machine).start();

    service.send([{ type: 'PING_CHILD' }]);

    expect(gotEvent).toBe(true);
  });

  // https://github.com/statelyai/xstate/issues/3617
  it('should deliver events sent from the exit actions to a service invoked in the same state', (done) => {
    const machine = createMachine({
      initial: 'active',
      predictableActionArguments: true,
      states: {
        active: {
          invoke: {
            id: 'my-service',
            src: (_, __) => (_, onReceive) => {
              onReceive((event) => {
                if (event.type === 'MY_EVENT') {
                  done();
                }
              });
            }
          },
          exit: sendTo('my-service', { type: 'MY_EVENT' }),
          on: {
            TOGGLE: 'inactive'
          }
        },
        inactive: {}
      }
    });

    const actor = interpret(machine).start();

    actor.send({ type: 'TOGGLE' });
  });
});<|MERGE_RESOLUTION|>--- conflicted
+++ resolved
@@ -1,18 +1,12 @@
-<<<<<<< HEAD
-import { createMachine, interpret, assign, AnyInterpreter } from '../src';
-import { raise, send, sendParent, stop } from '../src/actions';
-import { fromCallback } from '../src/actors';
-=======
 import {
+  AnyInterpreter,
+  assign,
   createMachine,
   interpret,
-  assign,
-  spawn,
-  AnyInterpreter,
   sendTo
 } from '../src';
-import { raise, stop, send, sendParent } from '../src/actions';
->>>>>>> aad4991b
+import { raise, send, sendParent, stop } from '../src/actions';
+import { fromCallback, fromPromise } from '../src/actors';
 
 describe('predictableExec', () => {
   it('should call mixed custom and builtin actions in the definitions order', () => {
@@ -48,24 +42,9 @@
   it('should call initial custom actions when starting a service', () => {
     let called = false;
     const machine = createMachine({
-<<<<<<< HEAD
-      context: {
-        initialized: false
-      },
-      entry: [
-        () => {
-          called = true;
-        },
-        assign({
-          initialized: true
-        })
-      ]
-=======
-      predictableActionArguments: true,
       entry: () => {
         called = true;
       }
->>>>>>> aad4991b
     });
 
     expect(called).toBe(false);
@@ -296,11 +275,11 @@
           on: {
             update: {
               actions: [
-                stop((ctx: any) => {
+                stop((ctx) => {
                   return ctx.actorRef;
                 }),
                 assign({
-                  actorRef: (_ctx, _ev, { spawn }) => {
+                  actorRef: (_ctx: any, _ev: any, { spawn }: any) => {
                     const localId = ++invokeCounter;
 
                     return spawn(
@@ -360,7 +339,7 @@
               actions: [
                 stop((ctx) => ctx.actorRef),
                 assign({
-                  actorRef: (_ctx, _ev, { spawn }) => {
+                  actorRef: (_ctx: any, _ev: any, { spawn }: any) => {
                     const localId = ++invokeCounter;
 
                     return spawn(
@@ -420,7 +399,7 @@
               actions: [
                 stop('my_name'),
                 assign({
-                  actorRef: (_ctx, _ev, { spawn }) => {
+                  actorRef: (_ctx: any, _ev: any, { spawn }: any) => {
                     const localId = ++invokeCounter;
 
                     return spawn(
@@ -480,7 +459,7 @@
               actions: [
                 stop(() => 'my_name'),
                 assign({
-                  actorRef: (_ctx, _ev, { spawn }) => {
+                  actorRef: (_ctx: any, _ev: any, { spawn }: any) => {
                     const localId = ++invokeCounter;
 
                     return spawn(
@@ -517,7 +496,6 @@
     let invokeCounter = 0;
 
     const machine = createMachine({
-      predictableActionArguments: true,
       initial: 'inactive',
       states: {
         inactive: {
@@ -672,9 +650,19 @@
     expect(service.getSnapshot().value).toBe('done');
   });
 
-  it('should create invoke based on context updated by entry actions of the same state', () => {
-    const machine = createMachine({
-      predictableActionArguments: true,
+  // TODO: if we allow this by flipping [...invokes, ...entry] to [...entry, ...invokes]
+  // then we end up with a different problem, we no longer have the ability to target the invoked actor with entry send:
+  //
+  // invoke: { id: 'a', src: actor },
+  // entry: send('EVENT', { to: 'a' })
+  //
+  // this seems to be even a worse problem. It's likely that we will have to remove this test case and document it as a breaking change.
+  // in v4 we are actually deferring sends till the end of the entry block:
+  // https://github.com/statelyai/xstate/blob/aad4991b4eb04faf979a0c8a027a5bcf861f34b3/packages/core/src/actions.ts#L703-L704
+  //
+  // should this be implemented in v5 as well?
+  it.skip('should create invoke based on context updated by entry actions of the same state', () => {
+    const machine = createMachine({
       context: {
         updated: false
       },
@@ -690,7 +678,7 @@
           invoke: {
             src: (ctx) => {
               expect(ctx.updated).toBe(true);
-              return Promise.resolve();
+              return fromPromise(() => Promise.resolve());
             }
           }
         }
@@ -705,7 +693,6 @@
     let received: any;
 
     const machine = createMachine({
-      predictableActionArguments: true,
       context: {
         updated: false
       },
@@ -720,12 +707,13 @@
           entry: send({ type: 'KNOCK_KNOCK' }, { to: 'myChild' }),
           invoke: {
             id: 'myChild',
-            src: () => (_sendBack, onReceive) => {
-              onReceive((event) => {
-                received = event;
-              });
-              return () => {};
-            }
+            src: () =>
+              fromCallback((_sendBack, onReceive) => {
+                onReceive((event) => {
+                  received = event;
+                });
+                return () => {};
+              })
           }
         }
       }
@@ -739,7 +727,6 @@
 
   it('parent should be able to read the updated state of a child when receiving an event from it', (done) => {
     const child = createMachine({
-      predictableActionArguments: true,
       initial: 'a',
       states: {
         a: {
@@ -757,7 +744,6 @@
     let service: AnyInterpreter;
 
     const machine = createMachine({
-      predictableActionArguments: true,
       invoke: {
         id: 'myChild',
         src: child
@@ -768,8 +754,9 @@
           on: {
             CHILD_UPDATED: [
               {
-                cond: () =>
-                  service.state.children.myChild.getSnapshot().value === 'b',
+                guard: () =>
+                  service.getSnapshot().children.myChild.getSnapshot().value ===
+                  'b',
                 target: 'success'
               },
               {
@@ -789,7 +776,7 @@
 
     service = interpret(machine)
       .onDone(() => {
-        expect(service.state.value).toBe('success');
+        expect(service.getSnapshot().value).toBe('success');
         done();
       })
       .start();
@@ -797,7 +784,6 @@
 
   it('should be possible to send immediate events to initially invoked actors', () => {
     const child = createMachine({
-      predictableActionArguments: true,
       on: {
         PING: {
           actions: sendParent({ type: 'PONG' })
@@ -806,7 +792,6 @@
     });
 
     const machine = createMachine({
-      predictableActionArguments: true,
       initial: 'waiting',
       states: {
         waiting: {
@@ -830,74 +815,21 @@
     expect(service.getSnapshot().value).toBe('done');
   });
 
-  it('should execute actions when sending batched events', () => {
-    let executed = false;
-
-    const machine = createMachine({
-      predictableActionArguments: true,
-      initial: 'a',
-      states: {
-        a: {
-          on: {
-            NEXT: 'b'
-          }
-        },
-        b: {
-          entry: () => (executed = true)
-        }
-      }
-    });
-
-    const service = interpret(machine).start();
-
-    service.send([{ type: 'NEXT' }]);
-
-    expect(executed).toBe(true);
-  });
-
-  it('should deliver events sent to other actors when using batched events', () => {
-    let gotEvent = false;
-
-    const machine = createMachine({
-      predictableActionArguments: true,
-      invoke: {
-        id: 'myChild',
-        src: () => (_sendBack, onReceive) => {
-          onReceive(() => {
-            gotEvent = true;
-          });
-        }
-      },
-      on: {
-        PING_CHILD: {
-          actions: send({ type: 'PING' }, { to: 'myChild' })
-        }
-      }
-    });
-
-    const service = interpret(machine).start();
-
-    service.send([{ type: 'PING_CHILD' }]);
-
-    expect(gotEvent).toBe(true);
-  });
-
   // https://github.com/statelyai/xstate/issues/3617
   it('should deliver events sent from the exit actions to a service invoked in the same state', (done) => {
     const machine = createMachine({
       initial: 'active',
-      predictableActionArguments: true,
       states: {
         active: {
           invoke: {
             id: 'my-service',
-            src: (_, __) => (_, onReceive) => {
+            src: fromCallback((_, onReceive) => {
               onReceive((event) => {
                 if (event.type === 'MY_EVENT') {
                   done();
                 }
               });
-            }
+            })
           },
           exit: sendTo('my-service', { type: 'MY_EVENT' }),
           on: {
