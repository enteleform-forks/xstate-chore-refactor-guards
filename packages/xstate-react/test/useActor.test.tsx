import * as React from 'react';
import { useState } from 'react';
import { useMachine } from '../src';
import {
  createMachine,
  sendParent,
  assign,
<<<<<<< HEAD
  spawnMachine,
  ActorRefFrom
} from 'xstate';
import { render, fireEvent, act } from '@testing-library/react';
=======
  spawn,
  ActorRef,
  ActorRefFrom,
  interpret
} from 'xstate';
import { toActorRef } from 'xstate/lib/Actor';
import { render, cleanup, fireEvent, act } from '@testing-library/react';
>>>>>>> 507f2449
import { useActor } from '../src/useActor';
import { invokeMachine } from 'xstate/invoke';

import { toActorRef } from 'xstate/actor';

describe('useActor', () => {
  it('initial invoked actor should be immediately available', (done) => {
    const childMachine = createMachine({
      id: 'childMachine',
      initial: 'active',
      states: {
        active: {}
      }
    });
    const machine = createMachine({
      initial: 'active',
      invoke: {
        id: 'child',
        src: invokeMachine(childMachine)
      },
      states: {
        active: {}
      }
    });

    const ChildTest: React.FC<{ actor: ActorRefFrom<typeof childMachine> }> = ({
      actor
    }) => {
      const [state] = useActor(actor);

      expect(state.value).toEqual('active');

      done();

      return null;
    };

    const Test = () => {
      const [state] = useMachine(machine);

      return (
        <ChildTest
          actor={state.children.child as ActorRefFrom<typeof childMachine>}
        />
      );
    };

    render(
      <React.StrictMode>
        <Test />
      </React.StrictMode>
    );
  });

  it('invoked actor should be able to receive (deferred) events that it replays when active', (done) => {
    const childMachine = createMachine({
      id: 'childMachine',
      initial: 'active',
      states: {
        active: {
          on: {
            FINISH: { actions: sendParent('FINISH') }
          }
        }
      }
    });
    const machine = createMachine({
      initial: 'active',
      invoke: {
        id: 'child',
        src: invokeMachine(childMachine)
      },
      states: {
        active: {
          on: { FINISH: 'success' }
        },
        success: {}
      }
    });

    const ChildTest: React.FC<{ actor: ActorRefFrom<typeof childMachine> }> = ({
      actor
    }) => {
      const [state, send] = useActor(actor);

      expect(state.value).toEqual('active');

      React.useEffect(() => {
        send({ type: 'FINISH' });
      }, []);

      return null;
    };

    const Test = () => {
      const [state] = useMachine(machine);

      if (state.matches('success')) {
        done();
      }

      return (
        <ChildTest
          actor={state.children.child as ActorRefFrom<typeof childMachine>}
        />
      );
    };

    render(
      <React.StrictMode>
        <Test />
      </React.StrictMode>
    );
  });

  it('initial spawned actor should be immediately available', (done) => {
    const childMachine = createMachine({
      id: 'childMachine',
      initial: 'active',
      states: {
        active: {}
      }
    });

    interface Ctx {
      actorRef?: ActorRefFrom<typeof childMachine>;
    }

    const machine = createMachine<Ctx>({
      initial: 'active',
      context: {
        actorRef: undefined
      },
      states: {
        active: {
          entry: assign({
            actorRef: () => spawnMachine(childMachine)
          })
        }
      }
    });

    const ChildTest: React.FC<{ actor: ActorRefFrom<typeof childMachine> }> = ({
      actor
    }) => {
      const [state] = useActor(actor);

      expect(state.value).toEqual('active');

      done();

      return null;
    };

    const Test = () => {
      const [state] = useMachine(machine);
      const { actorRef } = state.context;

      return <ChildTest actor={actorRef!} />;
    };

    render(
      <React.StrictMode>
        <Test />
      </React.StrictMode>
    );
  });

  it('spawned actor should be able to receive (deferred) events that it replays when active', (done) => {
    const childMachine = createMachine({
      id: 'childMachine',
      initial: 'active',
      states: {
        active: {
          on: {
            FINISH: { actions: sendParent('FINISH') }
          }
        }
      }
    });
    const machine = createMachine<{
      actorRef?: ActorRefFrom<typeof childMachine>;
    }>({
      initial: 'active',
      context: {
        actorRef: undefined
      },
      states: {
        active: {
          entry: assign({
            actorRef: () => spawnMachine(childMachine)
          }),
          on: { FINISH: 'success' }
        },
        success: {}
      }
    });

    const ChildTest: React.FC<{ actor: ActorRefFrom<typeof childMachine> }> = ({
      actor
    }) => {
      const [state, send] = useActor(actor);

      expect(state.value).toEqual('active');

      React.useEffect(() => {
        send({ type: 'FINISH' });
      }, []);

      return null;
    };

    const Test = () => {
      const [state] = useMachine(machine);

      if (state.matches('success')) {
        done();
      }

      const { actorRef } = state.context;

      return <ChildTest actor={actorRef!} />;
    };

    render(
      <React.StrictMode>
        <Test />
      </React.StrictMode>
    );
  });

  it('actor should provide snapshot value immediately', () => {
    const simpleActor = toActorRef({
      send: () => {
        /* ... */
      },
      latestValue: 42,
      subscribe: () => {
        return {
          unsubscribe: () => {
            /* ... */
          }
        };
      }
    });

    const Test = () => {
      const [state] = useActor(simpleActor, (a) => a.latestValue);

      return <div data-testid="state">{state}</div>;
    };

    const { getByTestId } = render(<Test />);

    const div = getByTestId('state');

    expect(div.textContent).toEqual('42');
  });

  it('should provide value from `actor.getSnapshot()`', () => {
    const simpleActor = toActorRef({
      name: 'test',
      send: () => {
        /* ... */
      },
      getSnapshot: () => 42,
      subscribe: () => {
        return {
          unsubscribe: () => {
            /* ... */
          }
        };
      }
    });

    const Test = () => {
      const [state] = useActor(simpleActor);

      return <div data-testid="state">{state}</div>;
    };

    const { getByTestId } = render(<Test />);

    const div = getByTestId('state');

    expect(div.textContent).toEqual('42');
  });

  it('should update snapshot value when actor changes', () => {
    const createSimpleActor = (value: number) =>
      toActorRef({
        send: () => {
          /* ... */
        },
        latestValue: value,
        subscribe: () => {
          return {
            unsubscribe: () => {
              /* ... */
            }
          };
        }
      });

    const Test = () => {
      const [actor, setActor] = useState(createSimpleActor(42));
      const [state] = useActor(actor, (a) => a.latestValue);

      return (
        <>
          <div data-testid="state">{state}</div>
          <button
            data-testid="button"
            onClick={() => setActor(createSimpleActor(100))}
          ></button>
        </>
      );
    };

    const { getByTestId } = render(<Test />);

    const div = getByTestId('state');
    const button = getByTestId('button');

    expect(div.textContent).toEqual('42');
    fireEvent.click(button);
    expect(div.textContent).toEqual('100');
  });

  it('send() should be stable', (done) => {
    const fakeSubscribe = () => {
      return {
        unsubscribe: () => {
          /* ... */
        }
      };
    };
    const noop = () => {
      /* ... */
    };
    const firstActor = toActorRef({
      send: noop,
      subscribe: fakeSubscribe
    });
    const lastActor = toActorRef({
      send: () => {
        done();
      },
      subscribe: fakeSubscribe
    });

    const Test = () => {
      const [actor, setActor] = useState(firstActor);
      const [, send] = useActor(actor);

      React.useEffect(() => {
        setTimeout(() => {
          // The `send` here is closed-in
          act(() => send({ type: 'anything' }));
        }, 10);
      }, []); // Intentionally omit `send` from dependency array

      return (
        <>
          <button
            data-testid="button"
            onClick={() => setActor(lastActor)}
          ></button>
        </>
      );
    };

    const { getByTestId } = render(<Test />);

    // At this point, `send` refers to the first (noop) actor

    const button = getByTestId('button');
    fireEvent.click(button);

    // At this point, `send` refers to the last actor

    // The effect will call the closed-in `send`, which originally
    // was the reference to the first actor. Now that `send` is stable,
    // it will always refer to the latest actor.
  });

  it('should also work with services', () => {
    const counterMachine = createMachine<
      { count: number },
      { type: 'INC' } | { type: 'SOMETHING' }
    >(
      {
        id: 'counter',
        initial: 'active',
        context: { count: 0 },
        states: {
          active: {
            on: {
              INC: { actions: assign({ count: (ctx) => ctx.count + 1 }) },
              SOMETHING: { actions: 'doSomething' }
            }
          }
        }
      },
      {
        actions: {
          doSomething: () => {
            /* do nothing */
          }
        }
      }
    );
    const counterService = interpret(counterMachine).start();

    const Counter = () => {
      const [state] = useActor(counterService);

      return <div data-testid="count">{state.context.count}</div>;
    };

    const { getAllByTestId } = render(
      <>
        <Counter />
        <Counter />
      </>
    );

    const countEls = getAllByTestId('count');

    expect(countEls.length).toBe(2);

    countEls.forEach((countEl) => {
      expect(countEl.textContent).toBe('0');
    });

    act(() => {
      counterService.send({ type: 'INC' });
    });

    countEls.forEach((countEl) => {
      expect(countEl.textContent).toBe('1');
    });
  });
});<|MERGE_RESOLUTION|>--- conflicted
+++ resolved
@@ -5,20 +5,11 @@
   createMachine,
   sendParent,
   assign,
-<<<<<<< HEAD
   spawnMachine,
-  ActorRefFrom
-} from 'xstate';
-import { render, fireEvent, act } from '@testing-library/react';
-=======
-  spawn,
-  ActorRef,
   ActorRefFrom,
   interpret
 } from 'xstate';
-import { toActorRef } from 'xstate/lib/Actor';
-import { render, cleanup, fireEvent, act } from '@testing-library/react';
->>>>>>> 507f2449
+import { render, fireEvent, act } from '@testing-library/react';
 import { useActor } from '../src/useActor';
 import { invokeMachine } from 'xstate/invoke';
 
