import { act, fireEvent, render, screen } from '@testing-library/react';
import * as React from 'react';
import { useState } from 'react';
import {
  ActorRef,
  ActorRefFrom,
<<<<<<< HEAD
  assign,
  createMachine,
  interpret,
  sendParent,
  spawn
} from 'xstate';
import { toActorRef } from 'xstate/lib/Actor';
import { useMachine } from '../src';
=======
  interpret,
  toActorRef
} from 'xstate';
import { render, cleanup, fireEvent, act } from '@testing-library/react';
>>>>>>> fd69727f
import { useActor } from '../src/useActor';

describe('useActor', () => {
  it('initial invoked actor should be immediately available', (done) => {
    const childMachine = createMachine({
      id: 'childMachine',
      initial: 'active',
      states: {
        active: {}
      }
    });
    const machine = createMachine({
      initial: 'active',
      invoke: {
        id: 'child',
        src: childMachine
      },
      states: {
        active: {}
      }
    });

    const ChildTest: React.FC<{ actor: ActorRefFrom<typeof childMachine> }> = ({
      actor
    }) => {
      const [state] = useActor(actor);

      expect(state.value).toEqual('active');

      done();

      return null;
    };

    const Test = () => {
      const [state] = useMachine(machine);

      return (
        <ChildTest
          actor={state.children.child as ActorRefFrom<typeof childMachine>}
        />
      );
    };

    render(
      <React.StrictMode>
        <Test />
      </React.StrictMode>
    );
  });

  // TODO: how deferred actors are currently handled is quite hacky, we should preserve actor identity for deferred actors
  it.skip('invoked actor should be able to receive (deferred) events that it replays when active', (done) => {
    const childMachine = createMachine({
      id: 'childMachine',
      initial: 'active',
      states: {
        active: {
          on: {
            FINISH: { actions: sendParent('FINISH') }
          }
        }
      }
    });
    const machine = createMachine({
      initial: 'active',
      invoke: {
        id: 'child',
        src: childMachine
      },
      states: {
        active: {
          on: { FINISH: 'success' }
        },
        success: {}
      }
    });

    const ChildTest: React.FC<{ actor: ActorRefFrom<typeof childMachine> }> = ({
      actor
    }) => {
      const [state, send] = useActor(actor);

      expect(state.value).toEqual('active');

      React.useEffect(() => {
        send({ type: 'FINISH' });
      }, []);

      return null;
    };

    const Test = () => {
      const [state] = useMachine(machine);

      if (state.matches('success')) {
        done();
      }

      return (
        <ChildTest
          actor={state.children.child as ActorRefFrom<typeof childMachine>}
        />
      );
    };

    render(
      <React.StrictMode>
        <Test />
      </React.StrictMode>
    );
  });

  it('initial spawned actor should be immediately available', (done) => {
    const childMachine = createMachine({
      id: 'childMachine',
      initial: 'active',
      states: {
        active: {}
      }
    });

    interface Ctx {
      actorRef?: ActorRefFrom<typeof childMachine>;
    }

    const machine = createMachine<Ctx>({
      initial: 'active',
      context: {
        actorRef: undefined
      },
      states: {
        active: {
          entry: assign({
            actorRef: () => spawn(childMachine)
          })
        }
      }
    });

    const ChildTest: React.FC<{ actor: ActorRefFrom<typeof childMachine> }> = ({
      actor
    }) => {
      const [state] = useActor(actor);

      expect(state.value).toEqual('active');

      done();

      return null;
    };

    const Test = () => {
      const [state] = useMachine(machine);
      const { actorRef } = state.context;

      return <ChildTest actor={actorRef!} />;
    };

    render(
      <React.StrictMode>
        <Test />
      </React.StrictMode>
    );
  });

  // TODO: how deferred actors are currently handled is quite hacky, we should preserve actor identity for deferred actors
  it.skip('spawned actor should be able to receive (deferred) events that it replays when active', (done) => {
    const childMachine = createMachine({
      id: 'childMachine',
      initial: 'active',
      states: {
        active: {
          on: {
            FINISH: { actions: sendParent('FINISH') }
          }
        }
      }
    });
    const machine = createMachine<{
      actorRef?: ActorRefFrom<typeof childMachine>;
    }>({
      initial: 'active',
      context: {
        actorRef: undefined
      },
      states: {
        active: {
          entry: assign({
            actorRef: () => spawn(childMachine)
          }),
          on: { FINISH: 'success' }
        },
        success: {}
      }
    });

    const ChildTest: React.FC<{ actor: ActorRefFrom<typeof childMachine> }> = ({
      actor
    }) => {
      const [state, send] = useActor(actor);

      expect(state.value).toEqual('active');

      React.useEffect(() => {
        send({ type: 'FINISH' });
      }, []);

      return null;
    };

    const Test = () => {
      const [state] = useMachine(machine);

      if (state.matches('success')) {
        done();
      }

      const { actorRef } = state.context;

      return <ChildTest actor={actorRef!} />;
    };

    render(
      <React.StrictMode>
        <Test />
      </React.StrictMode>
    );
  });

  it('actor should provide snapshot value immediately', () => {
    const simpleActor = toActorRef({
      send: () => {
        /* ... */
      },
      latestValue: 42,
      subscribe: () => {
        return {
          unsubscribe: () => {
            /* ... */
          }
        };
      }
    }) as ActorRef<any, number> & {
      latestValue: number;
    };

    const Test = () => {
      const [state] = useActor(simpleActor, (a) => a.latestValue);

      return <div data-testid="state">{state}</div>;
    };

    render(<Test />);

    const div = screen.getByTestId('state');

    expect(div.textContent).toEqual('42');
  });

  it('should provide value from `actor.getSnapshot()`', () => {
    const simpleActor = toActorRef({
      id: 'test',
      send: () => {
        /* ... */
      },
      getSnapshot: () => 42,
      subscribe: () => {
        return {
          unsubscribe: () => {
            /* ... */
          }
        };
      }
    });

    const Test = () => {
      const [state] = useActor(simpleActor);

      return <div data-testid="state">{state}</div>;
    };

    render(<Test />);

    const div = screen.getByTestId('state');

    expect(div.textContent).toEqual('42');
  });

  it('should update snapshot value when actor changes', () => {
    const createSimpleActor = (value: number) =>
      toActorRef({
        send: () => {
          /* ... */
        },
        latestValue: value,
        subscribe: () => {
          return {
            unsubscribe: () => {
              /* ... */
            }
          };
        }
      }) as ActorRef<any> & { latestValue: number };

    const Test = () => {
      const [actor, setActor] = useState(createSimpleActor(42));
      const [state] = useActor(actor, (a) => a.latestValue);

      return (
        <>
          <div data-testid="state">{state}</div>
          <button
            data-testid="button"
            onClick={() => setActor(createSimpleActor(100))}
          ></button>
        </>
      );
    };

    render(<Test />);

    const div = screen.getByTestId('state');
    const button = screen.getByTestId('button');

    expect(div.textContent).toEqual('42');
    fireEvent.click(button);
    expect(div.textContent).toEqual('100');
  });

  it('send() should be stable', (done) => {
    jest.useFakeTimers();
    const fakeSubscribe = () => {
      return {
        unsubscribe: () => {
          /* ... */
        }
      };
    };
    const noop = () => {
      /* ... */
    };
    const firstActor = toActorRef({
      send: noop,
      subscribe: fakeSubscribe
    });
    const lastActor = toActorRef({
      send: () => {
        done();
      },
      subscribe: fakeSubscribe
    });

    const Test = () => {
      const [actor, setActor] = useState(firstActor);
      const [, send] = useActor(actor);

      React.useEffect(() => {
        setTimeout(() => {
          // The `send` here is closed-in
          send({ type: 'anything' });
        }, 10);
      }, []); // Intentionally omit `send` from dependency array

      return (
        <>
          <button
            data-testid="button"
            onClick={() => setActor(lastActor)}
          ></button>
        </>
      );
    };

    render(<Test />);

    // At this point, `send` refers to the first (noop) actor

    const button = screen.getByTestId('button');
    fireEvent.click(button);

    // At this point, `send` refers to the last actor

    jest.advanceTimersByTime(20);

    // The effect will call the closed-in `send`, which originally
    // was the reference to the first actor. Now that `send` is stable,
    // it will always refer to the latest actor.
  });

  it('should also work with services', () => {
    const counterMachine = createMachine<
      { count: number },
      { type: 'INC' } | { type: 'SOMETHING' }
    >(
      {
        id: 'counter',
        initial: 'active',
        context: { count: 0 },
        states: {
          active: {
            on: {
              INC: { actions: assign({ count: (ctx) => ctx.count + 1 }) },
              SOMETHING: { actions: 'doSomething' }
            }
          }
        }
      },
      {
        actions: {
          doSomething: () => {
            /* do nothing */
          }
        }
      }
    );
    const counterService = interpret(counterMachine).start();

    const Counter = () => {
      const [state, send] = useActor(counterService);

      return (
        <div
          data-testid="count"
          onClick={() => {
            send('INC');
            // @ts-expect-error
            send('FAKE');
          }}
        >
          {state.context.count}
        </div>
      );
    };

    render(
      <>
        <Counter />
        <Counter />
      </>
    );

    const countEls = screen.getAllByTestId('count');

    expect(countEls.length).toBe(2);

    countEls.forEach((countEl) => {
      expect(countEl.textContent).toBe('0');
    });

    act(() => {
      counterService.send({ type: 'INC' });
    });

    countEls.forEach((countEl) => {
      expect(countEl.textContent).toBe('1');
    });
  });

  it('should work with initially deferred actors spawned in lazy context', () => {
    const childMachine = createMachine({
      initial: 'one',
      states: {
        one: {
          on: { NEXT: 'two' }
        },
        two: {}
      }
    });

    const machine = createMachine<{ ref: ActorRef<any> }>({
      context: () => ({
        ref: spawn(childMachine)
      }),
      initial: 'waiting',
      states: {
        waiting: {
          on: { TEST: 'success' }
        },
        success: {
          type: 'final'
        }
      }
    });

    const App = () => {
      const [state] = useMachine(machine);
      const [childState, childSend] = useActor(state.context.ref);

      return (
        <>
          <div data-testid="child-state">{childState.value}</div>
          <button
            data-testid="child-send"
            onClick={() => childSend('NEXT')}
          ></button>
        </>
      );
    };

    render(<App />);

    const elState = screen.getByTestId('child-state');
    const elSend = screen.getByTestId('child-send');

    expect(elState.textContent).toEqual('one');
    fireEvent.click(elSend);

    expect(elState.textContent).toEqual('two');
  });
});<|MERGE_RESOLUTION|>--- conflicted
+++ resolved
@@ -4,21 +4,14 @@
 import {
   ActorRef,
   ActorRefFrom,
-<<<<<<< HEAD
   assign,
   createMachine,
   interpret,
   sendParent,
-  spawn
-} from 'xstate';
-import { toActorRef } from 'xstate/lib/Actor';
-import { useMachine } from '../src';
-=======
-  interpret,
+  spawn,
   toActorRef
 } from 'xstate';
-import { render, cleanup, fireEvent, act } from '@testing-library/react';
->>>>>>> fd69727f
+import { useMachine } from '../src';
 import { useActor } from '../src/useActor';
 
 describe('useActor', () => {
