import * as React from 'react';
import { useMachine, useService, useActor } from '../src';
import {
  Machine,
  assign,
  Interpreter,
  doneInvoke,
  State,
  createMachine
} from 'xstate';
import {
  render,
  fireEvent,
  cleanup,
  waitForElement
} from '@testing-library/react';
import { useState } from 'react';
import { invokePromise, invokeCallback } from 'xstate/invoke';
import { asEffect, asLayoutEffect } from '../src/useMachine';

afterEach(cleanup);

describe('useMachine hook', () => {
  const context = {
    data: undefined
  };
  const fetchMachine = Machine<typeof context>({
    id: 'fetch',
    initial: 'idle',
    context,
    states: {
      idle: {
        on: { FETCH: 'loading' }
      },
      loading: {
        invoke: {
          src: 'fetchData',
          onDone: {
            target: 'success',
            actions: assign({
              data: (_, e) => e.data
            }),
            cond: (_, e) => e.data.length
          }
        }
      },
      success: {
        type: 'final'
      }
    }
  });

  const persistedFetchState = fetchMachine.transition('loading', {
    type: 'done.invoke.fetch.loading:invocation[0]',
    data: 'persisted data'
  });

  const Fetcher: React.FC<{
    onFetch: () => Promise<any>;
    persistedState?: State<any, any>;
  }> = ({
    onFetch = () => new Promise((res) => res('some data')),
    persistedState
  }) => {
    const [current, send] = useMachine(fetchMachine, {
      services: {
        fetchData: invokePromise(onFetch)
      },
      state: persistedState
    });

    switch (current.value) {
      case 'idle':
        return <button onClick={(_) => send('FETCH')}>Fetch</button>;
      case 'loading':
        return <div>Loading...</div>;
      case 'success':
        return (
          <div>
            Success! Data: <div data-testid="data">{current.context.data}</div>
          </div>
        );
      default:
        return null;
    }
  };

  it('should work with the useMachine hook', async () => {
    const { getByText, getByTestId } = render(
      <Fetcher onFetch={() => new Promise((res) => res('fake data'))} />
    );
    const button = getByText('Fetch');
    fireEvent.click(button);
    getByText('Loading...');
    await waitForElement(() => getByText(/Success/));
    const dataEl = getByTestId('data');
    expect(dataEl.textContent).toBe('fake data');
  });

  it('should work with the useMachine hook (rehydrated state)', async () => {
    const { getByText, getByTestId } = render(
      <Fetcher
        onFetch={() => new Promise((res) => res('fake data'))}
        persistedState={persistedFetchState}
      />
    );

    await waitForElement(() => getByText(/Success/));
    const dataEl = getByTestId('data');
    expect(dataEl.textContent).toBe('persisted data');
  });

  it('should work with the useMachine hook (rehydrated state config)', async () => {
    const persistedFetchStateConfig = JSON.parse(
      JSON.stringify(persistedFetchState)
    );
    const { getByText, getByTestId } = render(
      <Fetcher
        onFetch={() => new Promise((res) => res('fake data'))}
        persistedState={persistedFetchStateConfig}
      />
    );

    await waitForElement(() => getByText(/Success/));
    const dataEl = getByTestId('data');
    expect(dataEl.textContent).toBe('persisted data');
  });

  it('should provide the service', () => {
    const Test = () => {
      const [, , service] = useMachine(fetchMachine);

      if (!(service instanceof Interpreter)) {
        throw new Error('service not instance of Interpreter');
      }

      return null;
    };

    render(<Test />);
  });

  it('should provide options for the service', () => {
    const Test = () => {
      const [, , service] = useMachine(fetchMachine, {
        execute: false
      });

      expect(service.options.execute).toBe(false);

      return null;
    };

    render(<Test />);
  });

  it('should merge machine context with options.context', () => {
    const testMachine = Machine<{ foo: string; test: boolean }>({
      context: {
        foo: 'bar',
        test: false
      },
      initial: 'idle',
      states: {
        idle: {}
      }
    });

    const Test = () => {
      const [state] = useMachine(testMachine, {
        context: { test: true }
      });

      expect(state.context).toEqual({
        foo: 'bar',
        test: true
      });

      return null;
    };

    render(<Test />);
  });

  it('should not spawn actors until service is started', async (done) => {
    const spawnMachine = Machine<any>({
      id: 'spawn',
      initial: 'start',
      context: { ref: undefined },
      states: {
        start: {
          entry: assign({
<<<<<<< HEAD
            ref: (_, __, { spawn }) =>
              spawn.from(new Promise((res) => res(42)), 'my-promise')
=======
            ref: () => spawn(() => new Promise((res) => res(42)), 'my-promise')
>>>>>>> 597cfdc6
          }),
          on: {
            [doneInvoke('my-promise')]: 'success'
          }
        },
        success: {
          type: 'final'
        }
      }
    });

    const Spawner = () => {
      const [current] = useMachine(spawnMachine);

      switch (current.value) {
        case 'start':
          return <span data-testid="start" />;
        case 'success':
          return <span data-testid="success" />;
        default:
          return null;
      }
    };

    const { getByTestId } = render(<Spawner />);
    await waitForElement(() => getByTestId('success'));
    done();
  });

  it('actions should not have stale data', async (done) => {
    const toggleMachine = Machine({
      initial: 'inactive',
      states: {
        inactive: {
          on: { TOGGLE: 'active' }
        },
        active: {
          entry: 'doAction'
        }
      }
    });

    const Toggle = () => {
      const [ext, setExt] = useState(false);

      const doAction = React.useCallback(() => {
        expect(ext).toBeTruthy();
        done();
      }, [ext]);

      const [, send] = useMachine(toggleMachine, {
        actions: {
          doAction
        }
      });

      return (
        <>
          <button
            data-testid="extbutton"
            onClick={(_) => {
              setExt(true);
            }}
          />
          <button
            data-testid="button"
            onClick={(_) => {
              send('TOGGLE');
            }}
          />
        </>
      );
    };

    const { getByTestId } = render(<Toggle />);

    const button = getByTestId('button');
    const extButton = getByTestId('extbutton');
    fireEvent.click(extButton);

    fireEvent.click(button);
  });

  it('should compile with typed matches (createMachine)', () => {
    interface TestContext {
      count?: number;
      user?: { name: string };
    }

    type TestState =
      | {
          value: 'loading';
          context: { count: number; user: undefined };
        }
      | {
          value: 'loaded';
          context: { user: { name: string } };
        };

    const machine = createMachine<TestContext, any, TestState>({
      initial: 'loading',
      states: {
        loading: {
          initial: 'one',
          states: {
            one: {},
            two: {}
          }
        },
        loaded: {}
      }
    });

    const ServiceApp: React.FC<{
      service: Interpreter<TestContext, any, any, TestState>;
    }> = ({ service }) => {
      const [state] = useService(service);

      if (state.matches('loaded')) {
        const name = state.context.user.name;

        // never called - it's okay if the name is undefined
        expect(name).toBeTruthy();
      } else if (state.matches('loading')) {
        // Make sure state isn't "never" - if it is, tests will fail to compile
        expect(state).toBeTruthy();
      }

      return null;
    };

    const App = () => {
      const [state, , service] = useMachine(machine);

      if (state.matches('loaded')) {
        const name = state.context.user.name;

        // never called - it's okay if the name is undefined
        expect(name).toBeTruthy();
      } else if (state.matches('loading')) {
        // Make sure state isn't "never" - if it is, tests will fail to compile
        expect(state).toBeTruthy();
      }

      return <ServiceApp service={service} />;
    };

    // Just testing that it compiles
    render(<App />);
  });

  it('should capture all actions', (done) => {
    let count = 0;

    const machine = createMachine({
      initial: 'active',
      states: {
        active: {
          on: {
            EVENT: {
              actions: asEffect(() => {
                count++;
              })
            }
          }
        }
      }
    });

    const App = () => {
      const [stateCount, setStateCount] = useState(0);
      const [state, send] = useMachine(machine);

      React.useEffect(() => {
        send('EVENT');
        send('EVENT');
        send('EVENT');
        send('EVENT');
      }, []);

      React.useEffect(() => {
        setStateCount((c) => c + 1);
      }, [state]);

      return <div data-testid="count">{stateCount}</div>;
    };

    const { getByTestId } = render(<App />);

    const countEl = getByTestId('count');

    // Component should only rerender twice:
    // - 1 time for the initial state
    // - and 1 time for the four (batched) events
    expect(countEl.textContent).toEqual('2');
    expect(count).toEqual(4);
    done();
  });

  it('should capture initial actions', (done) => {
    let count = 0;

    const machine = createMachine({
      initial: 'active',
      states: {
        active: {
          entry: asEffect(() => {
            count++;
          })
        }
      }
    });

    const App = () => {
      useMachine(machine);

      return <div />;
    };

    render(<App />);

    expect(count).toEqual(1);
    done();
  });

  it('effects should happen after normal actions', (done) => {
    const order: string[] = [];

    const machine = createMachine({
      initial: 'active',
      states: {
        active: {
          entry: [
            asEffect(() => {
              order.push('effect');
            }),
            () => {
              order.push('non-effect');
            }
          ]
        }
      }
    });

    const App = () => {
      useMachine(machine);

      return <div />;
    };

    render(<App />);

    expect(order).toEqual(['non-effect', 'effect']);
    done();
  });

  it('layout effects should happen after normal actions', (done) => {
    const order: string[] = [];

    const machine = createMachine(
      {
        initial: 'active',
        states: {
          active: {
            entry: [
              asEffect(() => {
                order.push('effect');
              }),
              () => {
                order.push('non-effect');
              },
              asLayoutEffect(() => {
                order.push('layout effect');
              }),
              'stringEffect',
              'stringLayoutEffect'
            ]
          }
        }
      },
      {
        actions: {
          stringEffect: asEffect(() => {
            order.push('string effect');
          }),
          stringLayoutEffect: asLayoutEffect(() => {
            order.push('string layout effect');
          })
        }
      }
    );

    const App = () => {
      useMachine(machine);

      return <div />;
    };

    render(<App />);

    expect(order).toEqual([
      'non-effect',
      'layout effect',
      'string layout effect',
      'effect',
      'string effect'
    ]);
    done();
  });

  it('initial effect actions should execute during the very first commit phase', (done) => {
    let commitPhaseCounter = 0;

    const machine = createMachine({
      initial: 'active',
      states: {
        active: {
          entry: [
            asLayoutEffect(() => {
              expect(commitPhaseCounter).toBe(1);
            }),
            asEffect(() => {
              expect(commitPhaseCounter).toBe(1);
            })
          ]
        }
      }
    });

    const App = () => {
      React.useLayoutEffect(() => {
        commitPhaseCounter++;
      });
      useMachine(machine);

      return <div />;
    };

    render(
      <React.StrictMode>
        <App />
      </React.StrictMode>
    );
    done();
  });
});

describe('useMachine (strict mode)', () => {
  it('should not invoke initial services more than once', () => {
    let activatedCount = 0;
    const machine = createMachine({
      initial: 'active',
      invoke: {
        src: invokeCallback(() => {
          activatedCount++;
          return () => {
            /* empty */
          };
        })
      },
      states: {
        active: {}
      }
    });

    const Test = () => {
      useMachine(machine);

      return null;
    };

    render(
      <React.StrictMode>
        <Test />
      </React.StrictMode>
    );

    expect(activatedCount).toEqual(1);
  });

  it('child component should be able to send an event to a parent immediately in an effect', (done) => {
    const machine = createMachine({
      initial: 'active',
      states: {
        active: {
          on: { FINISH: 'success' }
        },
        success: {}
      }
    });

    const ChildTest: React.FC<{ send: any }> = ({ send }) => {
      // This will send an event to the parent service
      // BEFORE the service is ready.
      React.useLayoutEffect(() => {
        send({ type: 'FINISH' });
      }, []);

      return null;
    };

    const Test = () => {
      const [state, send] = useMachine(machine);

      if (state.matches('success')) {
        done();
      }

      return <ChildTest send={send} />;
    };

    render(
      <React.StrictMode>
        <Test />
      </React.StrictMode>
    );
  });

  it('custom data should be available right away for the invoked actor', (done) => {
    const childMachine = Machine({
      initial: 'intitial',
      context: {
        value: 100
      },
      states: {
        intitial: {}
      }
    });

    const machine = Machine({
      initial: 'active',
      states: {
        active: {
          invoke: {
            id: 'test',
            src: childMachine,
            data: {
              value: () => 42
            }
          }
        }
      }
    });

    const Test = () => {
      const [state] = useMachine(machine);
      const [childState] = useActor(state.children.test);

      expect(childState.context.value).toBe(42);

      return null;
    };

    render(
      <React.StrictMode>
        <Test />
      </React.StrictMode>
    );
    done();
  });
});<|MERGE_RESOLUTION|>--- conflicted
+++ resolved
@@ -190,12 +190,8 @@
       states: {
         start: {
           entry: assign({
-<<<<<<< HEAD
             ref: (_, __, { spawn }) =>
               spawn.from(new Promise((res) => res(42)), 'my-promise')
-=======
-            ref: () => spawn(() => new Promise((res) => res(42)), 'my-promise')
->>>>>>> 597cfdc6
           }),
           on: {
             [doneInvoke('my-promise')]: 'success'
