import * as React from 'react';
<<<<<<< HEAD
import { useMachine } from '../src';
import { Machine, assign, Interpreter, spawn, doneInvoke, State } from 'xstate';
import { spawnPromise } from 'xstate/lib/invoke';
=======
import { useMachine, useService } from '../src';
import {
  Machine,
  assign,
  Interpreter,
  spawn,
  doneInvoke,
  State,
  createMachine
} from 'xstate';
>>>>>>> 16c21d26
import {
  render,
  fireEvent,
  cleanup,
  waitForElement
} from '@testing-library/react';
import { useState } from 'react';

afterEach(cleanup);

describe('useMachine hook', () => {
  const context = {
    data: undefined
  };
  const fetchMachine = Machine<typeof context>({
    id: 'fetch',
    initial: 'idle',
    context,
    states: {
      idle: {
        on: { FETCH: 'loading' }
      },
      loading: {
        invoke: {
          src: 'fetchData',
          onDone: {
            target: 'success',
            actions: assign({
              data: (_, e) => e.data
            }),
            cond: (_, e) => e.data.length
          }
        }
      },
      success: {
        type: 'final'
      }
    }
  });

  const persistedFetchState = fetchMachine.transition('loading', {
    type: 'done.invoke.fetch.loading:invocation[0]',
    data: 'persisted data'
  });

  const Fetcher: React.FC<{
    onFetch: () => Promise<any>;
    persistedState?: State<any, any>;
  }> = ({
    onFetch = () => new Promise(res => res('some data')),
    persistedState
  }) => {
    const [current, send] = useMachine(fetchMachine, {
      services: {
        fetchData: spawnPromise(onFetch)
      },
      state: persistedState
    });

    switch (current.value) {
      case 'idle':
        return <button onClick={_ => send('FETCH')}>Fetch</button>;
      case 'loading':
        return <div>Loading...</div>;
      case 'success':
        return (
          <div>
            Success! Data: <div data-testid="data">{current.context.data}</div>
          </div>
        );
      default:
        return null;
    }
  };

  it('should work with the useMachine hook', async () => {
    const { getByText, getByTestId } = render(
      <Fetcher onFetch={() => new Promise(res => res('fake data'))} />
    );
    const button = getByText('Fetch');
    fireEvent.click(button);
    getByText('Loading...');
    await waitForElement(() => getByText(/Success/));
    const dataEl = getByTestId('data');
    expect(dataEl.textContent).toBe('fake data');
  });

  it('should work with the useMachine hook (rehydrated state)', async () => {
    const { getByText, getByTestId } = render(
      <Fetcher
        onFetch={() => new Promise(res => res('fake data'))}
        persistedState={persistedFetchState}
      />
    );

    await waitForElement(() => getByText(/Success/));
    const dataEl = getByTestId('data');
    expect(dataEl.textContent).toBe('persisted data');
  });

  it('should work with the useMachine hook (rehydrated state config)', async () => {
    const persistedFetchStateConfig = JSON.parse(
      JSON.stringify(persistedFetchState)
    );
    const { getByText, getByTestId } = render(
      <Fetcher
        onFetch={() => new Promise(res => res('fake data'))}
        persistedState={persistedFetchStateConfig}
      />
    );

    await waitForElement(() => getByText(/Success/));
    const dataEl = getByTestId('data');
    expect(dataEl.textContent).toBe('persisted data');
  });

  it('should provide the service', () => {
    const Test = () => {
      const [, , service] = useMachine(fetchMachine);

      if (!(service instanceof Interpreter)) {
        throw new Error('service not instance of Interpreter');
      }

      return null;
    };

    render(<Test />);
  });

  it('should provide options for the service', () => {
    const Test = () => {
      const [, , service] = useMachine(fetchMachine, {
        execute: false
      });

      expect(service.options.execute).toBe(false);

      return null;
    };

    render(<Test />);
  });

  it('should merge machine context with options.context', () => {
    const testMachine = Machine<{ foo: string; test: boolean }>({
      context: {
        foo: 'bar',
        test: false
      },
      initial: 'idle',
      states: {
        idle: {}
      }
    });

    const Test = () => {
      const [state] = useMachine(testMachine, { context: { test: true } });

      expect(state.context).toEqual({
        foo: 'bar',
        test: true
      });

      return null;
    };

    render(<Test />);
  });

  it('should not spawn actors until service is started', async done => {
    const spawnMachine = Machine<any>({
      id: 'spawn',
      initial: 'start',
      context: { ref: undefined },
      states: {
        start: {
          entry: assign({
            ref: () => spawn(new Promise(res => res(42)), 'my-promise')
          }),
          on: {
            [doneInvoke('my-promise')]: 'success'
          }
        },
        success: {
          type: 'final'
        }
      }
    });

    const Spawner = () => {
      const [current] = useMachine(spawnMachine);

      switch (current.value) {
        case 'start':
          return <span data-testid="start" />;
        case 'success':
          return <span data-testid="success" />;
        default:
          return null;
      }
    };

    const { getByTestId } = render(<Spawner />);
    await waitForElement(() => getByTestId('success'));
    done();
  });

  it('actions should not have stale data', async done => {
    const toggleMachine = Machine({
      initial: 'inactive',
      states: {
        inactive: {
          on: { TOGGLE: 'active' }
        },
        active: {
          entry: 'doAction'
        }
      }
    });

    const Toggle = () => {
      const [ext, setExt] = useState(false);

      const doAction = React.useCallback(() => {
        expect(ext).toBeTruthy();
        done();
      }, [ext]);

      const [, send] = useMachine(toggleMachine, {
        actions: {
          doAction
        }
      });

      return (
        <>
          <button
            data-testid="extbutton"
            onClick={_ => {
              setExt(true);
            }}
          />
          <button
            data-testid="button"
            onClick={_ => {
              send('TOGGLE');
            }}
          />
        </>
      );
    };

    const { getByTestId } = render(<Toggle />);

    const button = getByTestId('button');
    const extButton = getByTestId('extbutton');
    fireEvent.click(extButton);

    fireEvent.click(button);
  });

  it('should compile with typed matches (createMachine)', () => {
    interface TestContext {
      count?: number;
      user?: { name: string };
    }

    type TestState =
      | {
          value: 'loading';
          context: { count: number; user: undefined };
        }
      | {
          value: 'loaded';
          context: { user: { name: string } };
        };

    const machine = createMachine<TestContext, any, TestState>({
      initial: 'loading',
      states: {
        loading: {
          initial: 'one',
          states: {
            one: {},
            two: {}
          }
        },
        loaded: {}
      }
    });

    const ServiceApp: React.FC<{
      service: Interpreter<TestContext, any, any, TestState>;
    }> = ({ service }) => {
      const [state] = useService(service);

      if (state.matches('loaded')) {
        const name = state.context.user.name;

        // never called - it's okay if the name is undefined
        expect(name).toBeTruthy();
      } else if (state.matches('loading')) {
        // Make sure state isn't "never" - if it is, tests will fail to compile
        expect(state).toBeTruthy();
      }

      return null;
    };

    const App = () => {
      const [state, , service] = useMachine(machine);

      if (state.matches('loaded')) {
        const name = state.context.user.name;

        // never called - it's okay if the name is undefined
        expect(name).toBeTruthy();
      } else if (state.matches('loading')) {
        // Make sure state isn't "never" - if it is, tests will fail to compile
        expect(state).toBeTruthy();
      }

      return <ServiceApp service={service} />;
    };

    // Just testing that it compiles
    render(<App />);
  });
});<|MERGE_RESOLUTION|>--- conflicted
+++ resolved
@@ -1,9 +1,4 @@
 import * as React from 'react';
-<<<<<<< HEAD
-import { useMachine } from '../src';
-import { Machine, assign, Interpreter, spawn, doneInvoke, State } from 'xstate';
-import { spawnPromise } from 'xstate/lib/invoke';
-=======
 import { useMachine, useService } from '../src';
 import {
   Machine,
@@ -14,7 +9,7 @@
   State,
   createMachine
 } from 'xstate';
->>>>>>> 16c21d26
+import { spawnPromise } from 'xstate/lib/invoke';
 import {
   render,
   fireEvent,
