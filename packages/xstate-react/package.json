{
  "name": "@xstate/react",
  "version": "1.2.2",
  "description": "XState tools for React",
  "keywords": [
    "state",
    "machine",
    "statechart",
    "scxml",
    "state",
    "graph",
    "react",
    "hook"
  ],
  "author": "David Khourshid <davidkpiano@gmail.com>",
  "homepage": "https://github.com/davidkpiano/xstate/tree/master/packages/xstate-react#readme",
  "license": "MIT",
  "main": "dist/react.cjs.js",
  "module": "dist/react.esm.js",
  "sideEffects": false,
  "files": [
    "dist",
    "fsm"
  ],
  "repository": {
    "type": "git",
    "url": "git+ssh://git@github.com/davidkpiano/xstate.git"
  },
  "scripts": {},
  "bugs": {
    "url": "https://github.com/davidkpiano/xstate/issues"
  },
  "peerDependencies": {
    "@xstate/fsm": "^1.0.0",
    "react": "^16.8.0 || ^17.0.0",
    "xstate": "^4.11.0"
  },
  "peerDependenciesMeta": {
    "@xstate/fsm": {
      "optional": true
    },
    "xstate": {
      "optional": true
    }
  },
  "dependencies": {
    "use-isomorphic-layout-effect": "^1.0.0",
    "use-subscription": "^1.3.0"
  },
  "devDependencies": {
    "@rollup/plugin-commonjs": "^17.0.0",
    "@rollup/plugin-node-resolve": "^11.0.1",
    "@testing-library/react": "^8.0.9",
    "@types/jsdom": "^12.2.3",
    "@types/react": "^16.9.11",
    "@types/react-dom": "^16.9.4",
    "@xstate/fsm": "*",
    "jsdom": "^14.0.0",
    "jsdom-global": "^3.0.2",
    "react": "^16.12.0",
    "react-dom": "^16.12.0",
<<<<<<< HEAD
=======
    "rollup": "^2.35.1",
    "rollup-plugin-replace": "^2.2.0",
    "rollup-plugin-terser": "^5.1.2",
    "rollup-plugin-typescript2": "^0.29.0",
    "ts-jest": "^26.4.0",
    "typescript": "^4.1.2",
>>>>>>> fd26fd38
    "xstate": "*"
  },
  "preconstruct": {
    "entrypoints": [
      ".",
      "fsm"
    ]
  }
}<|MERGE_RESOLUTION|>--- conflicted
+++ resolved
@@ -59,15 +59,6 @@
     "jsdom-global": "^3.0.2",
     "react": "^16.12.0",
     "react-dom": "^16.12.0",
-<<<<<<< HEAD
-=======
-    "rollup": "^2.35.1",
-    "rollup-plugin-replace": "^2.2.0",
-    "rollup-plugin-terser": "^5.1.2",
-    "rollup-plugin-typescript2": "^0.29.0",
-    "ts-jest": "^26.4.0",
-    "typescript": "^4.1.2",
->>>>>>> fd26fd38
     "xstate": "*"
   },
   "preconstruct": {
