import { useState, useEffect, useRef } from 'react';
import useIsomorphicLayoutEffect from 'use-isomorphic-layout-effect';
import {
  interpret,
  EventObject,
  MachineNode,
  State,
  Interpreter,
  InterpreterOptions,
  MachineOptions,
  StateConfig,
  Typestate,
  ActionObject,
  ActionFunction,
  ActionMeta,
  InterpreterOf
} from 'xstate';
import { MaybeLazy } from './types';
import useConstant from './useConstant';
import { partition } from './utils';

enum ReactEffectType {
  Effect = 1,
  LayoutEffect = 2
}

export interface ReactActionFunction<TContext, TEvent extends EventObject> {
  (
    context: TContext,
    event: TEvent,
    meta: ActionMeta<TContext, TEvent>
  ): () => void;
  __effect: ReactEffectType;
}

export interface ReactActionObject<TContext, TEvent extends EventObject>
  extends ActionObject<TContext, TEvent> {
  exec: ReactActionFunction<TContext, TEvent>;
}

function createReactActionFunction<TContext, TEvent extends EventObject>(
  exec: ActionFunction<TContext, TEvent>,
  tag: ReactEffectType
): ReactActionFunction<TContext, TEvent> {
  const effectExec: unknown = (...args: Parameters<typeof exec>) => {
    // don't execute; just return
    return () => {
      return exec(...args);
    };
  };

  Object.defineProperties(effectExec, {
    name: { value: `effect:${exec.name}` },
    __effect: { value: tag }
  });

  return effectExec as ReactActionFunction<TContext, TEvent>;
}

export function asEffect<TContext, TEvent extends EventObject>(
  exec: ActionFunction<TContext, TEvent>
): ReactActionFunction<TContext, TEvent> {
  return createReactActionFunction(exec, ReactEffectType.Effect);
}

export function asLayoutEffect<TContext, TEvent extends EventObject>(
  exec: ActionFunction<TContext, TEvent>
): ReactActionFunction<TContext, TEvent> {
  return createReactActionFunction(exec, ReactEffectType.LayoutEffect);
}

export type ActionStateTuple<TContext, TEvent extends EventObject> = [
  ReactActionObject<TContext, TEvent>,
  State<TContext, TEvent>
];

function executeEffect<TContext, TEvent extends EventObject>(
  action: ReactActionObject<TContext, TEvent>,
  state: State<TContext, TEvent>
): void {
  const { exec } = action;
  const originalExec = exec!(state.context, state._event.data, {
    action,
    state,
    _event: state._event
  });

  originalExec();
}

interface UseMachineOptions<TContext, TEvent extends EventObject> {
  /**
   * If provided, will be merged with machine's `context`.
   */
  context?: Partial<TContext>;
  /**
   * The state to rehydrate the machine to. The machine will
   * start at this state instead of its `initialState`.
   */
  state?: StateConfig<TContext, TEvent>;
}

export function useMachine<
  TContext,
  TEvent extends EventObject,
  TTypestate extends Typestate<TContext> = { value: any; context: TContext }
>(
<<<<<<< HEAD
  machine: MachineNode<TContext, TEvent, TTypestate>,
=======
  getMachine: MaybeLazy<StateMachine<TContext, any, TEvent, TTypestate>>,
>>>>>>> 05daddd7
  options: Partial<InterpreterOptions> &
    Partial<UseMachineOptions<TContext, TEvent>> &
    Partial<MachineOptions<TContext, TEvent>> = {}
): [
  State<TContext, TEvent, any, TTypestate>,
  InterpreterOf<typeof machine>['send'],
  InterpreterOf<typeof machine>
] {
  const machine = useConstant(() => {
    return typeof getMachine === 'function' ? getMachine() : getMachine;
  });

  if (
    process.env.NODE_ENV !== 'production' &&
    typeof getMachine !== 'function'
  ) {
    const [initialMachine] = useState(machine);

    if (machine !== initialMachine) {
      console.warn(
        'Machine given to `useMachine` has changed between renders. This is not supported and might lead to unexpected results.\n' +
          'Please make sure that you pass the same Machine as argument each time.'
      );
    }
  }

  const {
    context,
    guards,
    actions,
    activities,
    services,
    delays,
    state: rehydratedState,
    ...interpreterOptions
  } = options;

  const [resolvedMachine, service] = useConstant<
    [
      MachineNode<TContext, TEvent>,
      Interpreter<TContext, TEvent, any, TTypestate>
    ]
  >(() => {
    const machineConfig = {
      context,
      guards,
      actions,
      activities,
      services,
      delays
    };
    const machineWithOptions = machine.withConfig(machineConfig).withContext({
      ...machine.context,
      ...context
    } as TContext);

    return [
      machineWithOptions,
      interpret(machineWithOptions, {
        deferEvents: true,
        ...interpreterOptions
      })
    ];
  });

  const [state, setState] = useState(() => {
    // Always read the initial state to properly initialize the machine
    // https://github.com/davidkpiano/xstate/issues/1334
    const { initialState } = resolvedMachine;
    return rehydratedState ? State.create(rehydratedState) : initialState;
  });

  const effectActionsRef = useRef<
    Array<[ReactActionObject<TContext, TEvent>, State<TContext, TEvent>]>
  >([]);
  const layoutEffectActionsRef = useRef<
    Array<[ReactActionObject<TContext, TEvent>, State<TContext, TEvent>]>
  >([]);

  useIsomorphicLayoutEffect(() => {
    service
      .onTransition((currentState) => {
        // Only change the current state if:
        // - the incoming state is the "live" initial state (since it might have new actors)
        // - OR the incoming state actually changed.
        //
        // The "live" initial state will have .changed === undefined.
        const initialStateChanged =
          currentState.changed === undefined &&
          Object.keys(currentState.children).length;

        if (currentState.changed || initialStateChanged) {
          setState(currentState);
        }

        if (currentState.actions.length) {
          const reactEffectActions = currentState.actions.filter(
            (action): action is ReactActionObject<TContext, TEvent> => {
              return (
                typeof action.exec === 'function' &&
                '__effect' in
                  (action as ReactActionObject<TContext, TEvent>).exec
              );
            }
          );

          const [effectActions, layoutEffectActions] = partition(
            reactEffectActions,
            (action): action is ReactActionObject<TContext, TEvent> => {
              return action.exec.__effect === ReactEffectType.Effect;
            }
          );

          effectActionsRef.current.push(
            ...effectActions.map<ActionStateTuple<TContext, TEvent>>(
              (effectAction) => [effectAction, currentState]
            )
          );

          layoutEffectActionsRef.current.push(
            ...layoutEffectActions.map<ActionStateTuple<TContext, TEvent>>(
              (layoutEffectAction) => [layoutEffectAction, currentState]
            )
          );
        }
      })
      .start(rehydratedState ? State.create(rehydratedState) : undefined);

    return () => {
      service.stop();
    };
  }, []);

  // Make sure actions and services are kept updated when they change.
  // This mutation assignment is safe because the service instance is only used
  // in one place -- this hook's caller.
  useEffect(() => {
    Object.assign(service.machine.options.actions, actions);
  }, [actions]);

  useEffect(() => {
    Object.assign(service.machine.options.behaviors, services);
  }, [services]);

  // this is somewhat weird - this should always be flushed within useLayoutEffect
  // but we don't want to receive warnings about useLayoutEffect being used on the server
  // so we have to use `useIsomorphicLayoutEffect` to silence those warnings
  useIsomorphicLayoutEffect(() => {
    while (layoutEffectActionsRef.current.length) {
      const [
        layoutEffectAction,
        effectState
      ] = layoutEffectActionsRef.current.shift()!;

      executeEffect(layoutEffectAction, effectState);
    }
  }, [state]); // https://github.com/davidkpiano/xstate/pull/1202#discussion_r429677773

  useEffect(() => {
    while (effectActionsRef.current.length) {
      const [effectAction, effectState] = effectActionsRef.current.shift()!;

      executeEffect(effectAction, effectState);
    }
  }, [state]);

  return [state, service.send, service];
}<|MERGE_RESOLUTION|>--- conflicted
+++ resolved
@@ -105,11 +105,7 @@
   TEvent extends EventObject,
   TTypestate extends Typestate<TContext> = { value: any; context: TContext }
 >(
-<<<<<<< HEAD
-  machine: MachineNode<TContext, TEvent, TTypestate>,
-=======
-  getMachine: MaybeLazy<StateMachine<TContext, any, TEvent, TTypestate>>,
->>>>>>> 05daddd7
+  getMachine: MaybeLazy<MachineNode<TContext, TEvent, any, TTypestate>>,
   options: Partial<InterpreterOptions> &
     Partial<UseMachineOptions<TContext, TEvent>> &
     Partial<MachineOptions<TContext, TEvent>> = {}
