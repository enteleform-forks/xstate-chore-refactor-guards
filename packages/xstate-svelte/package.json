{
  "name": "@xstate/svelte",
  "version": "0.2.0",
  "description": "XState tools for Svelte",
  "keywords": [
    "state",
    "machine",
    "statechart",
    "scxml",
    "state",
    "graph",
    "svelte",
    "store"
  ],
  "author": "David Khourshid <davidkpiano@gmail.com>",
  "homepage": "https://github.com/davidkpiano/xstate/tree/main/packages/xstate-svelte#readme",
  "license": "MIT",
  "main": "dist/xstate-svelte.cjs.js",
  "module": "dist/xstate-svelte.esm.js",
  "sideEffects": false,
  "files": [
    "dist",
    "fsm"
  ],
  "repository": {
    "type": "git",
    "url": "git+ssh://git@github.com/davidkpiano/xstate.git"
  },
  "scripts": {},
  "bugs": {
    "url": "https://github.com/davidkpiano/xstate/issues"
  },
  "peerDependencies": {
    "@xstate/fsm": "^1.0.0",
    "svelte": "^3.24.1",
    "xstate": "^4.11.0"
  },
  "peerDependenciesMeta": {
    "@xstate/fsm": {
      "optional": true
    },
    "xstate": {
      "optional": true
    }
  },
  "devDependencies": {
    "@testing-library/svelte": "^3.0.0",
    "@tsconfig/svelte": "^1.0.8",
    "@types/jest": "^24.0.23",
    "@xstate/fsm": "*",
    "svelte": "^3.24.1",
    "svelte-jester": "^1.1.2",
    "svelte-preprocess": "^4.0.10",
<<<<<<< HEAD
    "typescript": "^4.3.5",
=======
    "ts-jest": "^26.5.6",
    "typescript": "^4.5.2",
>>>>>>> 97ca8790
    "xstate": "*"
  },
  "preconstruct": {
    "entrypoints": [
      "./index.ts",
      "./fsm.ts"
    ]
  }
}<|MERGE_RESOLUTION|>--- conflicted
+++ resolved
@@ -51,12 +51,7 @@
     "svelte": "^3.24.1",
     "svelte-jester": "^1.1.2",
     "svelte-preprocess": "^4.0.10",
-<<<<<<< HEAD
-    "typescript": "^4.3.5",
-=======
-    "ts-jest": "^26.5.6",
     "typescript": "^4.5.2",
->>>>>>> 97ca8790
     "xstate": "*"
   },
   "preconstruct": {
