--- conflicted
+++ resolved
@@ -15,42 +15,18 @@
   "author": "David Khourshid <davidkpiano@gmail.com>",
   "homepage": "https://github.com/statelyai/xstate/tree/main/packages/xstate-svelte#readme",
   "license": "MIT",
-<<<<<<< HEAD
   "main": "dist/xstate-svelte.cjs.js",
   "module": "dist/xstate-svelte.esm.js",
   "sideEffects": false,
   "files": [
     "dist",
     "fsm"
-=======
-  "main": "lib/index.js",
-  "module": "es/index.js",
-  "types": "lib/index.d.ts",
-  "sideEffects": false,
-  "directories": {
-    "lib": "lib",
-    "es": "es",
-    "test": "test"
-  },
-  "files": [
-    "lib/**/*.js",
-    "lib/**/*.d.ts",
-    "es/**/*.js",
-    "es/**/*.d.ts"
->>>>>>> eb7856ef
   ],
   "repository": {
     "type": "git",
     "url": "git+ssh://git@github.com/statelyai/xstate.git"
   },
   "scripts": {
-<<<<<<< HEAD
-=======
-    "clean": "rm -rf dist lib es tsconfig.tsbuildinfo",
-    "build": "tsc && tsc --outDir es --module esnext",
-    "test": "jest",
-    "prepare": "npm run build",
->>>>>>> eb7856ef
     "svelte-check": "svelte-check"
   },
   "bugs": {
