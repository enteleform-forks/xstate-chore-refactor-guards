--- conflicted
+++ resolved
@@ -23,16 +23,7 @@
     "type": "git",
     "url": "git+ssh://git@github.com/statelyai/xstate.git"
   },
-<<<<<<< HEAD
   "scripts": {},
-=======
-  "scripts": {
-    "clean": "rm -rf dist lib tsconfig.tsbuildinfo",
-    "test": "jest",
-    "build": "tsc",
-    "prepare": "npm run build"
-  },
->>>>>>> e58857fb
   "bugs": {
     "url": "https://github.com/statelyai/xstate/issues"
   },
