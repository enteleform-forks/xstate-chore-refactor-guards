# @xstate/vue

<<<<<<< HEAD
[[toc]]
=======
<!-- START doctoc generated TOC please keep comment here to allow auto update -->
<!-- DON'T EDIT THIS SECTION, INSTEAD RE-RUN doctoc TO UPDATE -->

- [Quick Start](#quick-start)
- [API](#api)
  - [`useMachine(machine, options?)`](#usemachinemachine-options)
  - [`useService(service)`](#useserviceservice)
  - [`useActor(actor, getSnapshot)`](#useactoractor-getsnapshot)
  - [`useInterpret(machine, options?, observer?)`](#useinterpretmachine-options-observer)
  - [`useSelector(actor, selector, compare?, getSnapshot?)`](#useselectoractor-selector-compare-getsnapshot)
  - [`useMachine(machine)` with `@xstate/fsm`](#usemachinemachine-with-xstatefsm)
- [Configuring Machines](#configuring-machines)
- [Matching States](#matching-states)
- [Persisted and Rehydrated State](#persisted-and-rehydrated-state)
- [Migration from 0.4.0](#migration-from-040)

<!-- END doctoc generated TOC please keep comment here to allow auto update -->
>>>>>>> 51c5ee91

::: warning Vue 2 Notice:
If you're using Vue 2.x, please see [the Vue recipe](../../recipes/vue.html) instead, or use the [`xstate-vue2` package](https://github.com/ChrisShank/xstate-vue2) if you want to use the Vue Composition API.
:::

## Quick Start

1. Install `xstate` and `@xstate/vue`:

```bash
npm i xstate @xstate/vue
```

**Via CDN**

```html
<script src="https://unpkg.com/@xstate/vue/dist/xstate-vue.min.js"></script>
```

By using the global variable `XStateVue`

or

```html
<script src="https://unpkg.com/@xstate/vue/dist/xstate-vue.fsm.min.js"></script>
```

By using the global variable `XStateVueFSM`

2. Import the `useMachine` composition function:

```vue
<template>
  <button @click="send('TOGGLE')">
    {{
      state.value === 'inactive'
        ? 'Click to activate'
        : 'Active! Click to deactivate'
    }}
  </button>
</template>

<script>
import { useMachine } from '@xstate/vue';
import { createMachine } from 'xstate';

const toggleMachine = createMachine({
  id: 'toggle',
  initial: 'inactive',
  states: {
    inactive: {
      on: { TOGGLE: 'active' }
    },
    active: {
      on: { TOGGLE: 'inactive' }
    }
  }
});

export default {
  setup() {
    const { state, send } = useMachine(toggleMachine);
    return {
      state,
      send
    };
  }
};
</script>
```

## API

### `useMachine(machine, options?)`

A [Vue composition function](https://v3.vuejs.org/guide/composition-api-introduction.html) that interprets the given `machine` and starts a service that runs for the lifetime of the component.

**Arguments**

- `machine` - An [XState machine](https://xstate.js.org/docs/guides/machines.html).
- `options` (optional) - [Interpreter options](https://xstate.js.org/docs/guides/interpretation.html#options) OR one of the following Machine Config options: `guards`, `actions`, `activities`, `services`, `delays`, `immediate`, `context`, or `state`.

**Returns** `{ state, send, service}`:

- `state` - Represents the current state of the machine as an XState `State` object.
- `send` - A function that sends events to the running service.
- `service` - The created service.

### `useService(service)`

A [Vue composition function](https://v3.vuejs.org/guide/composition-api-introduction.html) that subscribes to state changes from an existing [service](https://xstate.js.org/docs/guides/interpretation.html).

**Arguments**

- `service` - An [XState service](https://xstate.js.org/docs/guides/communication.html).

**Returns** `{state, send}`:

- `state` - Represents the current state of the service as an XState `State` object.
- `send` - A function that sends events to the running service.

### `useActor(actor, getSnapshot)`

A [Vue composition function](https://v3.vuejs.org/guide/composition-api-introduction.html) that subscribes to emitted changes from an existing [actor](https://xstate.js.org/docs/guides/actors.html).

_Since 0.5.0_

**Arguments**

- `actor` - an actor-like object that contains `.send(...)` and `.subscribe(...)` methods.
- `getSnapshot` - a function that should return the latest emitted value from the `actor`.
  - Defaults to attempting to get the `actor.state`, or returning `undefined` if that does not exist.

```js
import { useActor } from '@xstate/vue';

export default {
  props: ['someSpawnedActor'],
  setup(props) {
    const { state, send } = useActor(props.someSpawnedActor);
    return { state, send };
  }
};
```

### `useInterpret(machine, options?, observer?)`

A [Vue composition function](https://v3.vuejs.org/guide/composition-api-introduction.html) that returns the `service` created from the `machine` with the `options`, if specified. It also sets up a subscription to the `service` with the `observer`, if provided.

_Since 0.5.0_

**Arguments**

- `machine` - An [XState machine](https://xstate.js.org/docs/guides/machines.html) or a function that lazily returns a machine.
- `options` (optional) - [Interpreter options](https://xstate.js.org/docs/guides/interpretation.html#options) and/or any of the following machine config options: `guards`, `actions`, `services`, `delays`, `immediate`, `context`, `state`.
- `observer` (optional) - an observer or listener that listens to state updates:
  - an observer (e.g., `{ next: (state) => {/* ... */} }`)
  - or a listener (e.g., `(state) => {/* ... */}`)

```js
import { useInterpret } from '@xstate/vue';
import { someMachine } from '../path/to/someMachine';
export default {
  setup() {
    const service = useInterpret(someMachine);
    return service;
  }
};
```

With options + listener:

```js
import { useInterpret } from '@xstate/vue';
import { someMachine } from '../path/to/someMachine';
export default {
  setup() {
    const service = useInterpret(
      someMachine,
      {
        actions: {
          /* ... */
        }
      },
      (state) => {
        // subscribes to state changes
        console.log(state.value);
      }
    );
    // ...
  }
};
```

### `useSelector(actor, selector, compare?, getSnapshot?)`

A [Vue composition function](https://v3.vuejs.org/guide/composition-api-introduction.html) that returns the selected value from the snapshot of an `actor`, such as a service. This hook will only cause a rerender if the selected value changes, as determined by the optional `compare` function.

_Since 0.6.0_

**Arguments**

- `actor` - a service or an actor-like object that contains `.send(...)` and `.subscribe(...)` methods.
- `selector` - a function that takes in an actor's "current state" (snapshot) as an argument and returns the desired selected value.
- `compare` (optional) - a function that determines if the current selected value is the same as the previous selected value.
- `getSnapshot` (optional) - a function that should return the latest emitted value from the `actor`.
  - Defaults to attempting to get the `actor.state`, or returning `undefined` if that does not exist. Will automatically pull the state from services.

```js
import { useSelector } from '@xstate/vue';

const selectCount = (state) => state.context.count;

export default {
  props: ['service'],
  setup(props) {
    const count = useSelector(props.service, selectCount);
    // ...
    return { count };
  }
};
```

With `compare` function:

```js
import { useSelector } from '@xstate/vue';

const selectUser = (state) => state.context.user;
const compareUser = (prevUser, nextUser) => prevUser.id === nextUser.id;

export default {
  props: ['service'],
  setup(props) {
    const user = useSelector(props.service, selectUser, compareUser);
    // ...
    return { user };
  }
};
```

With `useInterpret(...)`:

```js
import { useInterpret, useSelector } from '@xstate/vue';
import { someMachine } from '../path/to/someMachine';

const selectCount = (state) => state.context.count;

export default {
  setup() {
    const service = useInterpret(someMachine);
    const count = useSelector(service, selectCount);
    // ...
    return { count, service };
  }
};
```

### `useMachine(machine)` with `@xstate/fsm`

A [Vue composition function](https://v3.vuejs.org/guide/composition-api-introduction.html) that interprets the given finite state `machine` from [`@xstate/fsm`] and starts a service that runs for the lifetime of the component.

This special `useMachine` hook is imported from `@xstate/vue/lib/fsm`

**Arguments**

- `machine` - An [XState finite state machine (FSM)](https://xstate.js.org/docs/packages/xstate-fsm/).

**Returns** an object `{state, send, service}`:

- `state` - Represents the current state of the machine as an `@xstate/fsm` `StateMachine.State` object.
- `send` - A function that sends events to the running service.
- `service` - The created `@xstate/fsm` service.

**Example** (TODO)

## Configuring Machines

Existing machines can be configured by passing the machine options as the 2nd argument of `useMachine(machine, options)`.

Example: the `'fetchData'` service and `'notifySuccess'` action are both configurable:

```vue
<template>
  <template v-if="state.value === 'idle'">
    <button @click="send('FETCH', { query: 'something' })">
      Search for something
    </button>
  </template>

  <template v-else-if="state.value === 'loading'">
    <div>Searching...</div>
  </template>

  <template v-else-if="state.value === 'success'">
    <div>Success! {{ state.context.data }}</div>
  </template>

  <template v-else-if="state.value === 'failure'">
    <p>{{ state.context.error.message }}</p>
    <button @click="send('RETRY')">Retry</button>
  </template>
</template>

<script>
import { assign, createMachine } from 'xstate';
import { useMachine } from '@xstate/vue';

const fetchMachine = createMachine({
  id: 'fetch',
  initial: 'idle',
  context: {
    data: undefined,
    error: undefined
  },
  states: {
    idle: {
      on: { FETCH: 'loading' }
    },
    loading: {
      invoke: {
        src: 'fetchData',
        onDone: {
          target: 'success',
          actions: assign({
            data: (_context, event) => event.data
          })
        },
        onError: {
          target: 'failure',
          actions: assign({
            error: (_context, event) => event.data
          })
        }
      }
    },
    success: {
      entry: 'notifySuccess',
      type: 'final'
    },
    failure: {
      on: {
        RETRY: 'loading'
      }
    }
  }
});

export default {
  props: {
    onResolve: {
      type: Function,
      default: () => {}
    }
  },
  setup(props) {
    const { state, send } = useMachine(fetchMachine, {
      actions: {
        notifySuccess: (ctx) => props.onResolve(ctx.data)
      },
      services: {
        fetchData: (_context, event) =>
          fetch(`some/api/${event.query}`).then((res) => res.json())
      }
    });
    return {
      state,
      send
    };
  }
};
</script>
```

## Matching States

For [hierarchical](https://xstate.js.org/docs/guides/hierarchical.html) and [parallel](https://xstate.js.org/docs/guides/parallel.html) machines, the state values will be objects, not strings. In this case, it's better to use [`state.matches(...)`](https://xstate.js.org/docs/guides/states.html#state-methods-and-getters):

```vue
<template>
  <div>
    <loader-idle v-if="state.matches('idle')" />
    <loader-loading-user v-if-else="state.matches({ loading: 'user' })" />
    <loader-loading-friends v-if-else="state.matches({ loading: 'friends' })" />
  </div>
</template>
```

## Persisted and Rehydrated State

You can persist and rehydrate state with `useMachine(...)` via `options.state`:

```vue
<script>
// Get the persisted state config object from somewhere, e.g. localStorage
const persistedState = JSON.parse(
  localStorage.getItem('some-persisted-state-key')
);

export default {
  setup() {
    const { state, send } = useMachine(someMachine, {
      state: persistedState
    });

    // state will initially be that persisted state, not the machine's initialState
    return { state, send };
  }
};
</script>
```

## Migration from 0.4.0

- For spawned actors created using `invoke` or `spawn(...)`, use the `useActor()` hook instead of `useService()`:

  ```diff
  -import { useService } from '@xstate/vue';
  +import { useActor } from '@xstate/vue';

  -const {state, send} = useService(someActor);
  +const {state, send} = useActor(someActor);
  ```<|MERGE_RESOLUTION|>--- conflicted
+++ resolved
@@ -1,26 +1,6 @@
 # @xstate/vue
 
-<<<<<<< HEAD
 [[toc]]
-=======
-<!-- START doctoc generated TOC please keep comment here to allow auto update -->
-<!-- DON'T EDIT THIS SECTION, INSTEAD RE-RUN doctoc TO UPDATE -->
-
-- [Quick Start](#quick-start)
-- [API](#api)
-  - [`useMachine(machine, options?)`](#usemachinemachine-options)
-  - [`useService(service)`](#useserviceservice)
-  - [`useActor(actor, getSnapshot)`](#useactoractor-getsnapshot)
-  - [`useInterpret(machine, options?, observer?)`](#useinterpretmachine-options-observer)
-  - [`useSelector(actor, selector, compare?, getSnapshot?)`](#useselectoractor-selector-compare-getsnapshot)
-  - [`useMachine(machine)` with `@xstate/fsm`](#usemachinemachine-with-xstatefsm)
-- [Configuring Machines](#configuring-machines)
-- [Matching States](#matching-states)
-- [Persisted and Rehydrated State](#persisted-and-rehydrated-state)
-- [Migration from 0.4.0](#migration-from-040)
-
-<!-- END doctoc generated TOC please keep comment here to allow auto update -->
->>>>>>> 51c5ee91
 
 ::: warning Vue 2 Notice:
 If you're using Vue 2.x, please see [the Vue recipe](../../recipes/vue.html) instead, or use the [`xstate-vue2` package](https://github.com/ChrisShank/xstate-vue2) if you want to use the Vue Composition API.
