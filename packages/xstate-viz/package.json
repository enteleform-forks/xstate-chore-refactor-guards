{
  "name": "@xstate/viz",
  "private": true,
  "version": "0.1.0",
  "license": "MIT",
  "author": "David Khourshid",
  "main": "dist/viz.cjs.js",
  "module": "dist/viz.esm.js",
  "files": [
    "dist"
  ],
  "scripts": {},
  "peerDependencies": {
    "react": ">=16.8",
    "react-dom": ">=16.8"
  },
  "prettier": {
    "printWidth": 80,
    "semi": true,
    "singleQuote": true,
    "trailingComma": "es5"
  },
  "devDependencies": {
    "@types/react": "^16.9.11",
    "@types/react-dom": "^16.9.4",
    "@types/styled-components": "^4.4.0",
    "react": "^16.12.0",
    "react-dom": "^16.12.0"
  },
  "dependencies": {
<<<<<<< HEAD
    "@xstate/react": "^1.0.0-rc.3",
    "immer": "^6.0.3",
=======
    "immer": "^8.0.1",
>>>>>>> de1ff127
    "styled-components": "^4.4.1"
  }
}<|MERGE_RESOLUTION|>--- conflicted
+++ resolved
@@ -28,12 +28,8 @@
     "react-dom": "^16.12.0"
   },
   "dependencies": {
-<<<<<<< HEAD
     "@xstate/react": "^1.0.0-rc.3",
-    "immer": "^6.0.3",
-=======
     "immer": "^8.0.1",
->>>>>>> de1ff127
     "styled-components": "^4.4.1"
   }
 }