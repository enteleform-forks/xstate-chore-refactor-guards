--- conflicted
+++ resolved
@@ -28,12 +28,7 @@
     "react-dom": "^16.12.0"
   },
   "dependencies": {
-<<<<<<< HEAD
-    "@xstate/react": "^1.0.0-rc.3",
-    "immer": "^5.0.0",
-=======
     "immer": "^6.0.3",
->>>>>>> 887a717e
     "styled-components": "^4.4.1"
   }
 }