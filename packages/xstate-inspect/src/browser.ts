import {
<<<<<<< HEAD
  interpret,
  EventObject,
  Observer,
  AnyInterpreter,
  ActorRef
} from 'xstate';
import { XStateDevInterface } from 'xstate/dev';
import {
  toSCXMLEvent,
  toEventObject,
  toObserver,
  interopSymbols
} from 'xstate/src/utils';
=======
  ActorRef,
  EventData,
  EventObject,
  interpret,
  Interpreter,
  Observer,
  toActorRef,
  toEventObject,
  toObserver,
  toSCXMLEvent,
  XStateDevInterface
} from 'xstate';
>>>>>>> e58857fb
import { createInspectMachine, InspectMachineEvent } from './inspectMachine';
import { stringifyMachine, stringifyState } from './serialize';
import type {
  Inspector,
  InspectorOptions,
  InspectReceiver,
  ParsedReceiverEvent,
  ServiceListener,
  WebSocketReceiverOptions,
  WindowReceiverOptions
} from './types';
import {
  getLazy,
  isReceiverEvent,
  parseReceiverEvent,
  stringify
} from './utils';

export const serviceMap = new Map<string, AnyInterpreter>();

export function createDevTools(): XStateDevInterface {
  const services = new Set<AnyInterpreter>();
  const serviceListeners = new Set<ServiceListener>();

  return {
    services,
    register: (service) => {
      services.add(service);
      serviceMap.set(service.sessionId, service);
      serviceListeners.forEach((listener) => listener(service));

      service.onStop(() => {
        services.delete(service);
        serviceMap.delete(service.sessionId);
      });
    },
    unregister: (service) => {
      services.delete(service);
      serviceMap.delete(service.sessionId);
    },
    onRegister: (listener) => {
      serviceListeners.add(listener);
      services.forEach((service) => listener(service));

      return {
        unsubscribe: () => {
          serviceListeners.delete(listener);
        }
      };
    }
  };
}

const defaultInspectorOptions = {
  url: 'https://statecharts.io/inspect',
  iframe: () =>
    document.querySelector<HTMLIFrameElement>('iframe[data-xstate]'),
  devTools: () => {
    const devTools = createDevTools();
    globalThis.__xstate__ = devTools;
    return devTools;
  },
  serialize: undefined
};

const getFinalOptions = (options?: Partial<InspectorOptions>) => {
  const withDefaults = { ...defaultInspectorOptions, ...options };
  return {
    ...withDefaults,
    url: new URL(withDefaults.url),
    iframe: getLazy(withDefaults.iframe),
    devTools: getLazy(withDefaults.devTools)
  };
};

export function inspect(options?: InspectorOptions): Inspector | undefined {
  const { iframe, url, devTools } = getFinalOptions(options);

  if (iframe === null) {
    console.warn(
      'No suitable <iframe> found to embed the inspector. Please pass an <iframe> element to `inspect(iframe)` or create an <iframe data-xstate></iframe> element.'
    );

    return undefined;
  }

  const inspectMachine = createInspectMachine(devTools, options);
  const inspectService = interpret(inspectMachine).start();
  const listeners = new Set<Observer<any>>();

  const sub = inspectService.subscribe((state) => {
    listeners.forEach((listener) => listener.next?.(state));
  });

  let targetWindow: Window | null | undefined;
  let client: Pick<ActorRef<any>, 'send'>;

  const messageHandler = (event: MessageEvent<unknown>) => {
    if (
      typeof event.data === 'object' &&
      event.data !== null &&
      'type' in event.data
    ) {
      if (iframe && !targetWindow) {
        targetWindow = iframe.contentWindow;
      }

      if (!client) {
        client = {
          send: (e: any) => {
            targetWindow!.postMessage(e, url.origin);
          }
        };
      }

      const inspectEvent = {
        ...(event.data as InspectMachineEvent),
        client
      };

      inspectService.send(inspectEvent);
    }
  };

  window.addEventListener('message', messageHandler);

  window.addEventListener('unload', () => {
    inspectService.send({ type: 'unload' });
  });

  const stringifyWithSerializer = (value: any) =>
    stringify(value, options?.serialize);

  devTools.onRegister((service) => {
    const state = service.state || service.initialState;
    inspectService.send({
      type: 'service.register',
      machine: stringifyMachine(service.machine, options?.serialize),
      state: stringifyState(state, options?.serialize),
      sessionId: service.sessionId,
      id: service.id,
      parent: (service.parent as AnyInterpreter)?.sessionId
    });

    inspectService.send({
      type: 'service.event',
      event: stringifyWithSerializer(state._event),
      sessionId: service.sessionId
    });

    // monkey-patch service.send so that we know when an event was sent
    // to a service *before* it is processed, since other events might occur
    // while the sent one is being processed, which throws the order off
    const originalSend = service.send.bind(service);

    service.send = function inspectSend(event: EventObject, payload?: any) {
      inspectService.send({
        type: 'service.event',
        event: stringifyWithSerializer(
          toSCXMLEvent(toEventObject(event as EventObject, payload))
        ),
        sessionId: service.sessionId
      });

      return originalSend(event, payload);
    };

    service.subscribe((state) => {
      // filter out synchronous notification from within `.start()` call
      // when the `service.state` has not yet been assigned
      if (state === undefined) {
        return;
      }
      inspectService.send({
        type: 'service.state',
        // TODO: investigate usage of structuredClone in browsers if available
        state: stringifyState(state, options?.serialize),
        sessionId: service.sessionId
      });
    });

    service.onStop(() => {
      inspectService.send({
        type: 'service.stop',
        sessionId: service.sessionId
      });
    });
  });

  if (iframe) {
    iframe.addEventListener('load', () => {
      targetWindow = iframe.contentWindow!;
    });

    iframe.setAttribute('src', String(url));
  } else {
    targetWindow = window.open(String(url), 'xstateinspector');
  }

  return {
    send: (event) => {
      inspectService.send(event);
    },
    subscribe: (next, onError, onComplete) => {
      const observer = toObserver(next, onError, onComplete);

      listeners.add(observer);
      observer.next?.(inspectService.state);

      return {
        unsubscribe: () => {
          listeners.delete(observer);
        }
      };
    },
    disconnect: () => {
      inspectService.send('disconnect');
      window.removeEventListener('message', messageHandler);
      sub.unsubscribe();
    }
  } as Inspector;
}

export function createWindowReceiver(
  options?: Partial<WindowReceiverOptions>
): InspectReceiver {
  const {
    window: ownWindow = window,
    targetWindow = window.self === window.top ? window.opener : window.parent
  } = options || {};
  const observers = new Set<Observer<ParsedReceiverEvent>>();
  let latestEvent: ParsedReceiverEvent;

  const handler = (event: MessageEvent) => {
    const { data } = event;
    if (isReceiverEvent(data)) {
      latestEvent = parseReceiverEvent(data);
      observers.forEach((listener) => listener.next?.(latestEvent));
    }
  };

  ownWindow.addEventListener('message', handler);

<<<<<<< HEAD
  const actorRef: InspectReceiver = {
    name: 'xstate.windowReceiver',
=======
  const actorRef: InspectReceiver = toActorRef({
    id: 'xstate.windowReceiver',

>>>>>>> e58857fb
    send(event) {
      if (!targetWindow) {
        return;
      }
      targetWindow.postMessage(event, '*');
    },
    subscribe(next, onError?, onComplete?) {
      const observer = toObserver(next, onError, onComplete);

      observers.add(observer);

      return {
        unsubscribe: () => {
          observers.delete(observer);
        }
      };
    },
    stop() {
      observers.clear();

      ownWindow.removeEventListener('message', handler);
    },
    getSnapshot() {
      return latestEvent;
    }
  });

  actorRef.send({
    type: 'xstate.inspecting'
  });

  return actorRef;
}

export function createWebSocketReceiver(
  options: WebSocketReceiverOptions
): InspectReceiver {
  const { protocol = 'ws' } = options;
  const ws = new WebSocket(`${protocol}://${options.server}`);
  const observers = new Set<Observer<ParsedReceiverEvent>>();
  let latestEvent: ParsedReceiverEvent;

<<<<<<< HEAD
  const actorRef: InspectReceiver = {
    name: 'xstate.webSocketReceiver',
=======
  const actorRef: InspectReceiver = toActorRef({
    id: 'xstate.webSocketReceiver',
>>>>>>> e58857fb
    send(event) {
      ws.send(stringify(event, options.serialize));
    },
    subscribe(next, onError?, onComplete?) {
      const observer = toObserver(next, onError, onComplete);

      observers.add(observer);

      return {
        unsubscribe: () => {
          observers.delete(observer);
        }
      };
    },
    getSnapshot() {
      return latestEvent;
    }
  });

  ws.onopen = () => {
    actorRef.send({
      type: 'xstate.inspecting'
    });
  };

  ws.onmessage = (event) => {
    if (typeof event.data !== 'string') {
      return;
    }

    try {
      const eventObject = JSON.parse(event.data);

      if (isReceiverEvent(eventObject)) {
        latestEvent = parseReceiverEvent(eventObject);
        observers.forEach((observer) => {
          observer.next?.(latestEvent);
        });
      }
    } catch (e) {
      console.error(e);
    }
  };

  ws.onerror = (err) => {
    observers.forEach((observer) => {
      observer.error?.(err);
    });
  };

  return actorRef;
}<|MERGE_RESOLUTION|>--- conflicted
+++ resolved
@@ -1,32 +1,15 @@
 import {
-<<<<<<< HEAD
+  ActorRef,
+  AnyInterpreter,
+  EventObject,
   interpret,
-  EventObject,
   Observer,
-  AnyInterpreter,
-  ActorRef
+  toEventObject,
+  toObserver,
+  toSCXMLEvent
 } from 'xstate';
 import { XStateDevInterface } from 'xstate/dev';
-import {
-  toSCXMLEvent,
-  toEventObject,
-  toObserver,
-  interopSymbols
-} from 'xstate/src/utils';
-=======
-  ActorRef,
-  EventData,
-  EventObject,
-  interpret,
-  Interpreter,
-  Observer,
-  toActorRef,
-  toEventObject,
-  toObserver,
-  toSCXMLEvent,
-  XStateDevInterface
-} from 'xstate';
->>>>>>> e58857fb
+import { toActorRef } from 'xstate/actor';
 import { createInspectMachine, InspectMachineEvent } from './inspectMachine';
 import { stringifyMachine, stringifyState } from './serialize';
 import type {
@@ -270,14 +253,9 @@
 
   ownWindow.addEventListener('message', handler);
 
-<<<<<<< HEAD
-  const actorRef: InspectReceiver = {
+  const actorRef: InspectReceiver = toActorRef({
     name: 'xstate.windowReceiver',
-=======
-  const actorRef: InspectReceiver = toActorRef({
-    id: 'xstate.windowReceiver',
-
->>>>>>> e58857fb
+
     send(event) {
       if (!targetWindow) {
         return;
@@ -320,13 +298,8 @@
   const observers = new Set<Observer<ParsedReceiverEvent>>();
   let latestEvent: ParsedReceiverEvent;
 
-<<<<<<< HEAD
-  const actorRef: InspectReceiver = {
+  const actorRef: InspectReceiver = toActorRef({
     name: 'xstate.webSocketReceiver',
-=======
-  const actorRef: InspectReceiver = toActorRef({
-    id: 'xstate.webSocketReceiver',
->>>>>>> e58857fb
     send(event) {
       ws.send(stringify(event, options.serialize));
     },
