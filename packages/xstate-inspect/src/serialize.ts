--- conflicted
+++ resolved
@@ -25,11 +25,7 @@
 }
 
 export function stringifyMachine(
-<<<<<<< HEAD
-  machine: StateMachine<any, any>,
-=======
   machine: AnyStateMachine,
->>>>>>> e58857fb
   replacer?: Replacer
 ): string {
   return selectivelyStringify(machine, ['context'], replacer);
