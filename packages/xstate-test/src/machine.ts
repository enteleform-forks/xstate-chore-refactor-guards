--- conflicted
+++ resolved
@@ -1,15 +1,12 @@
 import { SerializedState, serializeState, SimpleBehavior } from '@xstate/graph';
 import {
-<<<<<<< HEAD
-  BaseActionObject,
-=======
->>>>>>> aad4991b
   AnyEventObject,
   AnyState,
   AnyStateMachine,
   createMachine,
   EventFrom,
   EventObject,
+  MachineContext,
   StateFrom,
   TypegenConstraint,
   TypegenDisabled
@@ -33,7 +30,7 @@
 }
 
 export function createTestMachine<
-  TContext,
+  TContext extends MachineContext,
   TEvent extends EventObject = AnyEventObject,
   TTypesMeta extends TypegenConstraint = TypegenDisabled
 >(
@@ -43,24 +40,6 @@
   return createMachine(config, options as any);
 }
 
-<<<<<<< HEAD
-export function executeAction(
-  actionObject: BaseActionObject,
-  state: AnyState
-): void {
-  // TODO: this is a hack, it doesn't correctly resolve actions
-  // what gets passed as `action` here is probably also not correct
-  if (typeof (actionObject as any)._exec === 'function') {
-    (actionObject as any)._exec(state.context, state.event, {
-      _event: state._event,
-      action: actionObject,
-      state
-    });
-  }
-}
-
-=======
->>>>>>> aad4991b
 function serializeMachineTransition(
   state: AnyState,
   _event: AnyEventObject | undefined,
