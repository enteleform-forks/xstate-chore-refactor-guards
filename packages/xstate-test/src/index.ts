--- conflicted
+++ resolved
@@ -1,482 +1,5 @@
-<<<<<<< HEAD
-import {
-  getPathFromEvents,
-  getShortestPaths,
-  getSimplePaths,
-  getStateNodes,
-  StatePathsMap,
-  ValueAdjMapOptions
-} from '@xstate/graph';
-import {
-  StateMachine,
-  EventObject,
-  State,
-  StateValue,
-  MachineContext,
-  StateNode
-} from 'xstate';
-import slimChalk from './slimChalk';
-import {
-  TestModelCoverage,
-  TestModelOptions,
-  TestPlan,
-  StatePredicate,
-  TestPathResult,
-  TestSegmentResult,
-  TestMeta,
-  EventExecutor,
-  CoverageOptions
-} from './types';
-
-/**
- * Creates a test model that represents an abstract model of a
- * system under test (SUT).
- *
- * The test model is used to generate test plans, which are used to
- * verify that states in the `machine` are reachable in the SUT.
- *
- * @example
- *
- * ```js
- * const toggleModel = createModel(toggleMachine).withEvents({
- *   TOGGLE: {
- *     exec: async page => {
- *       await page.click('input');
- *     }
- *   }
- * });
- * ```
- *
- */
-export class TestModel<TTestContext, TContext extends MachineContext> {
-  public coverage: TestModelCoverage = {
-    stateNodes: new Map(),
-    transitions: new Map()
-  };
-  public options: TestModelOptions<TTestContext>;
-  public static defaultOptions: TestModelOptions<any> = {
-    events: {}
-  };
-
-  constructor(
-    public machine: StateMachine<TContext, any>,
-    options?: Partial<TestModelOptions<TTestContext>>
-  ) {
-    this.options = {
-      ...TestModel.defaultOptions,
-      ...options
-    };
-  }
-
-  public getShortestPathPlans(
-    options?: Partial<ValueAdjMapOptions<TContext, any>>
-  ): Array<TestPlan<TTestContext, TContext>> {
-    // @ts-ignore (excessive stack depth)
-    const shortestPaths = getShortestPaths(this.machine, {
-      ...options,
-      events: getEventSamples<TTestContext>(this.options.events)
-    }) as StatePathsMap<TContext, any>;
-
-    return this.getTestPlans(shortestPaths);
-  }
-
-  public getShortestPathPlansTo(
-    stateValue: StateValue | StatePredicate<TContext>
-  ): Array<TestPlan<TTestContext, TContext>> {
-    let minWeight = Infinity;
-    let shortestPlans: Array<TestPlan<TTestContext, TContext>> = [];
-
-    const plans = this.filterPathsTo(stateValue, this.getShortestPathPlans());
-
-    for (const plan of plans) {
-      const currWeight = plan.paths[0].weight;
-      if (currWeight < minWeight) {
-        minWeight = currWeight;
-        shortestPlans = [plan];
-      } else if (currWeight === minWeight) {
-        shortestPlans.push(plan);
-      }
-    }
-
-    return shortestPlans;
-  }
-
-  private filterPathsTo(
-    stateValue: StateValue | StatePredicate<TContext>,
-    testPlans: Array<TestPlan<TTestContext, TContext>>
-  ): Array<TestPlan<TTestContext, TContext>> {
-    const predicate =
-      typeof stateValue === 'function'
-        ? (plan) => stateValue(plan.state)
-        : (plan) => plan.state.matches(stateValue);
-    return testPlans.filter(predicate);
-  }
-
-  public getPlanFromEvents(
-    events: Array<EventObject>,
-    { target }: { target: StateValue }
-  ): TestPlan<TTestContext, TContext> {
-    const path = getPathFromEvents<TContext>(this.machine, events);
-
-    if (!path.state.matches(target)) {
-      throw new Error(
-        `The last state ${JSON.stringify(
-          (path.state as any).value
-        )} does not match the target: ${JSON.stringify(target)}`
-      );
-    }
-
-    const plans = this.getTestPlans({
-      [JSON.stringify(path.state.value)]: {
-        state: path.state,
-        paths: [path]
-      }
-    });
-
-    return plans[0];
-  }
-
-  public getSimplePathPlans(
-    options?: Partial<ValueAdjMapOptions<TContext, any>>
-  ): Array<TestPlan<TTestContext, TContext>> {
-    const simplePaths = getSimplePaths(this.machine, {
-      ...options,
-      events: getEventSamples(this.options.events)
-    }) as StatePathsMap<TContext, any>;
-
-    return this.getTestPlans(simplePaths);
-  }
-
-  public getSimplePathPlansTo(
-    stateValue: StateValue | StatePredicate<TContext>
-  ): Array<TestPlan<TTestContext, TContext>> {
-    return this.filterPathsTo(stateValue, this.getSimplePathPlans());
-  }
-
-  public getTestPlans(
-    statePathsMap: StatePathsMap<TContext, any>
-  ): Array<TestPlan<TTestContext, TContext>> {
-    return Object.keys(statePathsMap).map((key) => {
-      const testPlan = statePathsMap[key];
-      const paths = testPlan.paths.map((path) => {
-        const segments = path.segments.map((segment) => {
-          return {
-            ...segment,
-            description: getDescription(segment.state),
-            test: (testContext) => this.testState(segment.state, testContext),
-            exec: (testContext) => this.executeEvent(segment.event, testContext)
-          };
-        });
-
-        function formatEvent(event: EventObject): string {
-          const { type, ...other } = event;
-
-          const propertyString = Object.keys(other).length
-            ? ` (${JSON.stringify(other)})`
-            : '';
-
-          return `${type}${propertyString}`;
-        }
-
-        const eventsString = path.segments
-          .map((s) => formatEvent(s.event))
-          .join(' → ');
-
-        return {
-          ...path,
-          segments,
-          description: `via ${eventsString}`,
-          test: async (testContext) => {
-            const testPathResult: TestPathResult = {
-              segments: [],
-              state: {
-                error: null
-              }
-            };
-
-            try {
-              for (const segment of segments) {
-                const testSegmentResult: TestSegmentResult = {
-                  segment,
-                  state: { error: null },
-                  event: { error: null }
-                };
-
-                testPathResult.segments.push(testSegmentResult);
-
-                try {
-                  await segment.test(testContext);
-                } catch (err) {
-                  testSegmentResult.state.error = err;
-
-                  throw err;
-                }
-
-                try {
-                  await segment.exec(testContext);
-                } catch (err) {
-                  testSegmentResult.event.error = err;
-
-                  throw err;
-                }
-              }
-
-              try {
-                await this.testState(testPlan.state, testContext);
-              } catch (err) {
-                testPathResult.state.error = err;
-                throw err;
-              }
-            } catch (err) {
-              const targetStateString = `${JSON.stringify(path.state.value)} ${
-                path.state.context === undefined
-                  ? ''
-                  : JSON.stringify(path.state.context)
-              }`;
-
-              let hasFailed = false;
-              err.message +=
-                '\nPath:\n' +
-                testPathResult.segments
-                  .map((s) => {
-                    const stateString = `${JSON.stringify(
-                      s.segment.state.value
-                    )} ${
-                      s.segment.state.context === undefined
-                        ? ''
-                        : JSON.stringify(s.segment.state.context)
-                    }`;
-                    const eventString = `${JSON.stringify(s.segment.event)}`;
-
-                    const stateResult = `\tState: ${
-                      hasFailed
-                        ? slimChalk('gray', stateString)
-                        : s.state.error
-                        ? ((hasFailed = true),
-                          slimChalk('redBright', stateString))
-                        : slimChalk('greenBright', stateString)
-                    }`;
-                    const eventResult = `\tEvent: ${
-                      hasFailed
-                        ? slimChalk('gray', eventString)
-                        : s.event.error
-                        ? ((hasFailed = true), slimChalk('red', eventString))
-                        : slimChalk('green', eventString)
-                    }`;
-
-                    return [stateResult, eventResult].join('\n');
-                  })
-                  .concat(
-                    `\tState: ${
-                      hasFailed
-                        ? slimChalk('gray', targetStateString)
-                        : testPathResult.state.error
-                        ? slimChalk('red', targetStateString)
-                        : slimChalk('green', targetStateString)
-                    }`
-                  )
-                  .join('\n\n');
-
-              throw err;
-            }
-
-            return testPathResult;
-          }
-        };
-      });
-
-      return {
-        ...testPlan,
-        test: async (testContext) => {
-          for (const path of paths) {
-            await path.test(testContext);
-          }
-        },
-        description: `reaches ${getDescription(testPlan.state)}`,
-        paths
-      } as TestPlan<TTestContext, TContext>;
-    });
-  }
-
-  public async testState(
-    state: State<TContext, any>,
-    testContext: TTestContext
-  ) {
-    for (const id of Object.keys(state.meta)) {
-      const stateNodeMeta = state.meta[id] as TestMeta<TTestContext, TContext>;
-      if (typeof stateNodeMeta.test === 'function' && !stateNodeMeta.skip) {
-        this.coverage.stateNodes.set(
-          id,
-          (this.coverage.stateNodes.get(id) || 0) + 1
-        );
-
-        await stateNodeMeta.test(testContext, state);
-      }
-    }
-  }
-
-  public getEventExecutor(
-    event: EventObject
-  ): EventExecutor<TTestContext> | undefined {
-    const testEvent = this.options.events[event.type];
-
-    if (!testEvent) {
-      // tslint:disable-next-line:no-console
-      console.warn(`Missing config for event "${event.type}".`);
-      return undefined;
-    }
-
-    if (typeof testEvent === 'function') {
-      return testEvent;
-    }
-
-    return testEvent.exec;
-  }
-
-  public async executeEvent(event: EventObject, testContext: TTestContext) {
-    const executor = this.getEventExecutor(event);
-
-    if (executor) {
-      await executor(testContext, event);
-    }
-  }
-
-  public getCoverage(
-    options?: CoverageOptions<TContext>
-  ): { stateNodes: Record<string, number> } {
-    const filter = options ? options.filter : undefined;
-    const stateNodes = (getStateNodes(this.machine) as unknown) as Array<
-      StateNode<TContext, any>
-    >;
-    const filteredStateNodes = filter ? stateNodes.filter(filter) : stateNodes;
-    const coverage = {
-      stateNodes: filteredStateNodes.reduce((acc, stateNode) => {
-        acc[stateNode.id] = 0;
-        return acc;
-      }, {})
-    };
-
-    for (const key of this.coverage.stateNodes.keys()) {
-      coverage.stateNodes[key] = this.coverage.stateNodes.get(key);
-    }
-
-    return coverage;
-  }
-
-  public testCoverage(options?: CoverageOptions<TContext>): void {
-    const coverage = this.getCoverage(options);
-    const missingStateNodes = Object.keys(coverage.stateNodes).filter((id) => {
-      return !coverage.stateNodes[id];
-    });
-
-    if (missingStateNodes.length) {
-      throw new Error(
-        'Missing coverage for state nodes:\n' +
-          missingStateNodes.map((id) => `\t${id}`).join('\n')
-      );
-    }
-  }
-
-  public withEvents(
-    eventMap: TestModelOptions<TTestContext>['events']
-  ): TestModel<TTestContext, TContext> {
-    return new TestModel<TTestContext, TContext>(this.machine, {
-      events: eventMap
-    });
-  }
-}
-
-function getDescription<T, TContext extends MachineContext>(
-  state: State<TContext, any>
-): string {
-  const contextString =
-    state.context === undefined ? '' : `(${JSON.stringify(state.context)})`;
-
-  const stateStrings = state.configuration
-    .filter((sn) => sn.type === 'atomic' || sn.type === 'final')
-    .map(({ id }) => {
-      const meta = state.meta[id] as TestMeta<T, TContext>;
-      if (!meta) {
-        return `"#${id}"`;
-      }
-
-      const { description } = meta;
-
-      if (typeof description === 'function') {
-        return description(state);
-      }
-
-      return description ? `"${description}"` : JSON.stringify(state.value);
-    });
-
-  return (
-    `state${stateStrings.length === 1 ? '' : 's'}: ` +
-    stateStrings.join(', ') +
-    ` ${contextString}`
-  );
-}
-
-function getEventSamples<T>(eventsOptions: TestModelOptions<T>['events']) {
-  const result = {};
-
-  Object.keys(eventsOptions).forEach((key) => {
-    const eventConfig = eventsOptions[key];
-    if (typeof eventConfig === 'function') {
-      return [
-        {
-          type: key
-        }
-      ];
-    }
-
-    result[key] = eventConfig.cases
-      ? eventConfig.cases.map((sample) => ({
-          type: key,
-          ...sample
-        }))
-      : [
-          {
-            type: key
-          }
-        ];
-  });
-
-  return result;
-}
-
-/**
- * Creates a test model that represents an abstract model of a
- * system under test (SUT).
- *
- * The test model is used to generate test plans, which are used to
- * verify that states in the `machine` are reachable in the SUT.
- *
- * @example
- *
- * ```js
- * const toggleModel = createModel(toggleMachine).withEvents({
- *   TOGGLE: {
- *     exec: async page => {
- *       await page.click('input');
- *     }
- *   }
- * });
- * ```
- *
- * @param machine The state machine used to represent the abstract model.
- * @param options Options for the created test model:
- * - `events`: an object mapping string event types (e.g., `SUBMIT`)
- * to an event test config (e.g., `{exec: () => {...}, cases: [...]}`)
- */
-export function createModel<TestContext, TContext extends MachineContext = any>(
-  machine: StateMachine<TContext, any>,
-  options?: TestModelOptions<TestContext>
-): TestModel<TestContext, TContext> {
-  return new TestModel<TestContext, TContext>(machine, options);
-}
-=======
 export { createTestModel, createTestMachine } from './machine';
-export { TestModel, configure, TestModelDefaults } from './TestModel';
+export { TestModel, configure } from './TestModel';
+export type { TestModelDefaults } from './TestModel';
 export * from './types';
-export * from './pathGenerators';
->>>>>>> d40a822a
+export * from './pathGenerators';