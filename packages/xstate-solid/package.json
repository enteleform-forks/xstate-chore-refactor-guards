{
  "name": "@xstate/solid",
  "version": "0.1.3",
  "description": "XState tools for SolidJS",
  "keywords": [
    "state",
    "machine",
    "statechart",
    "scxml",
    "state",
    "graph",
    "solidjs",
    "store"
  ],
  "author": "David Khourshid <davidkpiano@gmail.com>",
  "homepage": "https://github.com/statelyai/xstate/tree/main/packages/xstate-solid#readme",
  "license": "MIT",
  "sideEffects": false,
  "main": "dist/xstate-solid.cjs.js",
  "module": "dist/xstate-solid.esm.js",
  "exports": {
    "./fsm": {
      "module": "./fsm/dist/xstate-solid-fsm.esm.js",
      "default": "./fsm/dist/xstate-solid-fsm.cjs.js"
    },
    ".": {
      "module": "./dist/xstate-solid.esm.js",
      "default": "./dist/xstate-solid.cjs.js"
    },
    "./package.json": "./package.json"
  },
  "types": "lib/index.d.ts",
  "files": [
    "dist",
    "fsm"
  ],
  "repository": {
    "type": "git",
    "url": "git+ssh://git@github.com/statelyai/xstate.git"
  },
  "scripts": {
    "clean": "rm -rf dist lib es tsconfig.tsbuildinfo",
    "build": "tsc && tsc --outDir es --module es2015 && rollup -c",
    "test": "jest",
    "prepare": "npm run build"
  },
  "bugs": {
    "url": "https://github.com/statelyai/xstate/issues"
  },
  "peerDependencies": {
    "@xstate/fsm": "^3.0.0-beta.2",
    "solid-js": "^1.6.0",
<<<<<<< HEAD
    "xstate": "^5.0.0-beta.8"
=======
    "xstate": "^4.37.1"
>>>>>>> 534f31d0
  },
  "peerDependenciesMeta": {
    "@xstate/fsm": {
      "optional": true
    },
    "xstate": {
      "optional": true
    }
  },
  "devDependencies": {
    "@xstate/fsm": "3.0.0-beta.2",
    "solid-js": "^1.6.0",
    "solid-testing-library": "^0.3.0",
<<<<<<< HEAD
    "xstate": "5.0.0-beta.8"
  },
  "preconstruct": {
    "entrypoints": [
      "./index.ts",
      "./fsm.ts"
    ]
=======
    "typescript": "^4.8.4",
    "xstate": "4.37.1"
>>>>>>> 534f31d0
  }
}<|MERGE_RESOLUTION|>--- conflicted
+++ resolved
@@ -50,11 +50,7 @@
   "peerDependencies": {
     "@xstate/fsm": "^3.0.0-beta.2",
     "solid-js": "^1.6.0",
-<<<<<<< HEAD
     "xstate": "^5.0.0-beta.8"
-=======
-    "xstate": "^4.37.1"
->>>>>>> 534f31d0
   },
   "peerDependenciesMeta": {
     "@xstate/fsm": {
@@ -68,7 +64,6 @@
     "@xstate/fsm": "3.0.0-beta.2",
     "solid-js": "^1.6.0",
     "solid-testing-library": "^0.3.0",
-<<<<<<< HEAD
     "xstate": "5.0.0-beta.8"
   },
   "preconstruct": {
@@ -76,9 +71,5 @@
       "./index.ts",
       "./fsm.ts"
     ]
-=======
-    "typescript": "^4.8.4",
-    "xstate": "4.37.1"
->>>>>>> 534f31d0
   }
 }